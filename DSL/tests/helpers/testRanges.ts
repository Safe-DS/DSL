import { Result } from 'true-myth';
import { Range, Position } from 'vscode-languageserver';
import { CLOSE, OPEN } from './testMarker';
<<<<<<< HEAD
import {positionToString} from "./stringification";
=======
import { positionToString } from './stringification';
>>>>>>> c3c2aefe

/**
 * Finds test ranges, i.e. parts of the program delimited by opening and closing test markers. They are sorted by the
 * position of their opening test markers. In case opening and closing markers don't match, an error value is returned.
 * Nested test markers are supported.
 *
 * @param program The program with test markers.
 * @return A wrapper that indicates success of failure.
 * @see FindTestRangesError
 * @see CLOSE
 * @see OPEN
 */
export const findTestRanges = (program: string): Result<Range[], FindTestRangesError> => {
    let currentLine = 0;
    let currentColumn = 0;
    let previousChar: string | null = null;

    const testRangeStarts: Position[] = [];
    const finishedLocations: Range[] = [];

    for (let currentIndex = 0; currentIndex < program.length; currentIndex++) {
        const currentChar = program[currentIndex];
        switch (currentChar) {
            case OPEN:
                currentColumn++;

                testRangeStarts.push(Position.create(currentLine, currentColumn));
                break;
            case CLOSE:
                currentColumn++;

                if (testRangeStarts.length === 0) {
                    return Result.err(new CloseWithoutOpenError(Position.create(currentLine, currentColumn - 1)));
                }

                finishedLocations.push(
                    Range.create(testRangeStarts.pop()!, Position.create(currentLine, currentColumn - 1)),
                );
                break;
            case '\r':
                currentLine++;
                currentColumn = 0;
                break;
            case '\n':
                if (previousChar !== '\r') {
                    currentLine++;
                    currentColumn = 0;
                }
                break;
            default:
                currentColumn++;
        }

        previousChar = currentChar;
    }

    if (testRangeStarts.length > 0) {
        return Result.err(
            new OpenWithoutCloseError(
                testRangeStarts.map((position) => Position.create(position.line, position.character - 1)),
            ),
        );
    } else {
        return Result.ok(
            finishedLocations.sort((a, b) => {
                return a.start.line === b.start.line
                    ? a.start.character - b.start.character
                    : a.start.line - b.start.line;
            }),
        );
    }
};

/**
 * Something went wrong when creating program ranges.
 */
export type FindTestRangesError = CloseWithoutOpenError | OpenWithoutCloseError;

/**
 * Found a closing test marker without a previous opening test marker.
 */
export class CloseWithoutOpenError extends Error {
    constructor(readonly position: Position) {
        super(`Found '${CLOSE}' without previous '${OPEN}' at ${position.line}:${position.character}.`);
    }
}

/**
 * Reached the end of the program but there were still unclosed opening test markers.
 */
export class OpenWithoutCloseError extends Error {
    constructor(readonly positions: Position[]) {
<<<<<<< HEAD
        super(
            `Found '${OPEN}' without following '${CLOSE}' at ${positions
                .map(positionToString)
                .join(', ')}.`,
        );
=======
        super(`Found '${OPEN}' without following '${CLOSE}' at ${positions.map(positionToString).join(', ')}.`);
>>>>>>> c3c2aefe
    }
}<|MERGE_RESOLUTION|>--- conflicted
+++ resolved
@@ -1,11 +1,7 @@
 import { Result } from 'true-myth';
 import { Range, Position } from 'vscode-languageserver';
 import { CLOSE, OPEN } from './testMarker';
-<<<<<<< HEAD
-import {positionToString} from "./stringification";
-=======
 import { positionToString } from './stringification';
->>>>>>> c3c2aefe
 
 /**
  * Finds test ranges, i.e. parts of the program delimited by opening and closing test markers. They are sorted by the
@@ -98,14 +94,6 @@
  */
 export class OpenWithoutCloseError extends Error {
     constructor(readonly positions: Position[]) {
-<<<<<<< HEAD
-        super(
-            `Found '${OPEN}' without following '${CLOSE}' at ${positions
-                .map(positionToString)
-                .join(', ')}.`,
-        );
-=======
         super(`Found '${OPEN}' without following '${CLOSE}' at ${positions.map(positionToString).join(', ')}.`);
->>>>>>> c3c2aefe
     }
 }