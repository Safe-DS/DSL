--- conflicted
+++ resolved
@@ -59,6 +59,7 @@
     | {SmlWorkflow.annotationCallList=current}
           'workflow' name=ID
           body=SmlBlock
+
     | {SmlPredicate.annotationCallList=current}
           'predicate' name=ID
           parameterList=SmlParameterList
@@ -672,13 +673,8 @@
     | '$NamedType'
     ;
 
-<<<<<<< HEAD
 SmlAbstractConstraintGoal
     : SmlTypeParameterConstraintGoal
-=======
-SmlConstraintList
-    : 'where' constraints+=SmlTypeParameterConstraint (',' constraints+=SmlTypeParameterConstraint)* ','?
->>>>>>> 1e806b73
     ;
 
 SmlTypeParameterConstraintGoal
