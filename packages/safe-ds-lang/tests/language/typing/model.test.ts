--- conflicted
+++ resolved
@@ -52,20 +52,12 @@
             value: () =>
                 new CallableType(
                     callable1,
-<<<<<<< HEAD
-                    callable1,
-=======
                     undefined,
->>>>>>> 01a5c035
                     new NamedTupleType(new NamedTupleEntry(parameter1, 'p1', UnknownType)),
                     new NamedTupleType(),
                 ),
             unequalValueOfSameType: () =>
-<<<<<<< HEAD
-                new CallableType(callable2, callable2, new NamedTupleType(), new NamedTupleType()),
-=======
                 new CallableType(callable2, undefined, new NamedTupleType(), new NamedTupleType()),
->>>>>>> 01a5c035
             valueOfOtherType: () => UnknownType,
         },
         {
@@ -108,7 +100,6 @@
             valueOfOtherType: () => new UnionType(),
         },
     ];
-
     describe.each(equalsTests)('equals', ({ value, unequalValueOfSameType, valueOfOtherType }) => {
         it(`should return true if both types are the same instance (${value().constructor.name})`, () => {
             const typeInstance = value();
@@ -136,11 +127,7 @@
         {
             value: new CallableType(
                 callable1,
-<<<<<<< HEAD
-                callable1,
-=======
                 undefined,
->>>>>>> 01a5c035
                 new NamedTupleType(new NamedTupleEntry(parameter1, 'p1', UnknownType)),
                 new NamedTupleType(),
             ),
@@ -149,11 +136,7 @@
         {
             value: new CallableType(
                 callable1,
-<<<<<<< HEAD
-                callable1,
-=======
                 undefined,
->>>>>>> 01a5c035
                 new NamedTupleType(new NamedTupleEntry(parameter2, 'p2', UnknownType)),
                 new NamedTupleType(),
             ),
@@ -200,32 +183,19 @@
 
     const unwrapTests: UnwrapTest[] = [
         {
-<<<<<<< HEAD
-            type: new CallableType(callable1, callable1, new NamedTupleType(), new NamedTupleType()),
-            expectedType: new CallableType(callable1, callable1, new NamedTupleType(), new NamedTupleType()),
-=======
             type: new CallableType(callable1, undefined, new NamedTupleType(), new NamedTupleType()),
             expectedType: new CallableType(callable1, undefined, new NamedTupleType(), new NamedTupleType()),
->>>>>>> 01a5c035
         },
         {
             type: new CallableType(
                 callable1,
-<<<<<<< HEAD
-                callable1,
-=======
                 undefined,
->>>>>>> 01a5c035
                 new NamedTupleType(new NamedTupleEntry(parameter1, 'p1', new UnionType(UnknownType))),
                 new NamedTupleType(new NamedTupleEntry(result, 'r', new UnionType(UnknownType))),
             ),
             expectedType: new CallableType(
                 callable1,
-<<<<<<< HEAD
-                callable1,
-=======
                 undefined,
->>>>>>> 01a5c035
                 new NamedTupleType(new NamedTupleEntry(parameter1, 'p1', UnknownType)),
                 new NamedTupleType(new NamedTupleEntry(result, 'r', UnknownType)),
             ),
@@ -289,30 +259,17 @@
 
     const updateNullabilityTest: UpdateNullabilityTest[] = [
         {
-<<<<<<< HEAD
-            type: new CallableType(callable1, callable1, new NamedTupleType(), new NamedTupleType()),
-            isNullable: true,
-            expectedType: new UnionType(
-                new CallableType(callable1, callable1, new NamedTupleType(), new NamedTupleType()),
-=======
             type: new CallableType(callable1, undefined, new NamedTupleType(), new NamedTupleType()),
             isNullable: true,
             expectedType: new UnionType(
                 new CallableType(callable1, undefined, new NamedTupleType(), new NamedTupleType()),
->>>>>>> 01a5c035
                 new LiteralType(NullConstant),
             ),
         },
         {
-<<<<<<< HEAD
-            type: new CallableType(callable1, callable1, new NamedTupleType(), new NamedTupleType()),
-            isNullable: false,
-            expectedType: new CallableType(callable1, callable1, new NamedTupleType(), new NamedTupleType()),
-=======
             type: new CallableType(callable1, undefined, new NamedTupleType(), new NamedTupleType()),
             isNullable: false,
             expectedType: new CallableType(callable1, undefined, new NamedTupleType(), new NamedTupleType()),
->>>>>>> 01a5c035
         },
         {
             type: new LiteralType(new BooleanConstant(true)),
@@ -435,22 +392,14 @@
         describe('getParameterTypeByIndex', () => {
             it.each([
                 {
-<<<<<<< HEAD
-                    type: new CallableType(callable1, callable1, new NamedTupleType(), new NamedTupleType()),
-=======
                     type: new CallableType(callable1, undefined, new NamedTupleType(), new NamedTupleType()),
->>>>>>> 01a5c035
                     index: 0,
                     expectedType: UnknownType,
                 },
                 {
                     type: new CallableType(
                         callable1,
-<<<<<<< HEAD
-                        callable1,
-=======
                         undefined,
->>>>>>> 01a5c035
                         new NamedTupleType(new NamedTupleEntry(parameter1, 'p1', new ClassType(class1, false))),
                         new NamedTupleType(),
                     ),
