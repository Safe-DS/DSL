import { describe, expect, it } from 'vitest';
<<<<<<< HEAD
import { EmptyFileSystem, isNamed, streamAst } from 'langium';
import {
    isSdsBlockLambda,
    isSdsCall,
    isSdsCallable,
    isSdsExpressionLambda,
    isSdsModule,
    SdsCall,
    SdsCallable,
} from '../../../src/language/generated/ast.js';
=======
import { EmptyFileSystem, isNamed } from 'langium';
import { isSdsBlockLambda, isSdsExpressionLambda, isSdsModule, SdsCall } from '../../../src/language/generated/ast.js';
>>>>>>> f7eabd86
import { createSafeDsServices } from '../../../src/language/index.js';
import { createCallGraphTests } from './creator.js';
import { getNodeOfType } from '../../helpers/nodeFinder.js';
import { isRangeEqual } from 'langium/test';
import { locationToString } from '../../helpers/location.js';
import { AssertionError } from 'assert';

const services = createSafeDsServices(EmptyFileSystem).SafeDs;
const callGraphComputer = services.flow.CallGraphComputer;

describe('SafeDsCallGraphComputer', () => {
    describe('getCallGraph', async () => {
        it.each(await createCallGraphTests())('$testName', async (test) => {
            // Test is invalid
            if (test.error) {
                throw test.error;
            }

            const module = await getNodeOfType(services, test.code, isSdsModule);

            for (const { location, expectedCallables } of test.expectedCallGraphs) {
                const node = streamAst(module).find((call) => isRangeEqual(call.$cstNode!.range, location.range));
                if (!node || (!isSdsCall(node) && !isSdsCallable(node))) {
                    throw new Error(`Could not find call/callable at ${locationToString(location)}`);
                }

                const actualCallables = getActualCallables(node);
                try {
                    expect(actualCallables).toStrictEqual(expectedCallables);
                } catch (e) {
                    throw new AssertionError({
                        message: `Got wrong callables at ${locationToString(
                            location,
                        )}.\nExpected: [${expectedCallables.join(', ')}]\nActual: [${actualCallables.join(', ')}]`,
                        expected: expectedCallables,
                        actual: actualCallables,
                    });
                }
            }
        });
    });
});

const getActualCallables = (node: SdsCall | SdsCallable): string[] => {
    return callGraphComputer
        .getCallGraph(node)
        .streamCalledCallables()
        .map((callable) => {
            if (callable && isNamed(callable)) {
                return callable.name;
            } else if (isSdsBlockLambda(callable)) {
                return '$blockLambda';
            } else if (isSdsExpressionLambda(callable)) {
                return '$expressionLambda';
            } else {
                return 'undefined';
            }
        })
        .toArray();
};<|MERGE_RESOLUTION|>--- conflicted
+++ resolved
@@ -1,5 +1,4 @@
 import { describe, expect, it } from 'vitest';
-<<<<<<< HEAD
 import { EmptyFileSystem, isNamed, streamAst } from 'langium';
 import {
     isSdsBlockLambda,
@@ -10,10 +9,6 @@
     SdsCall,
     SdsCallable,
 } from '../../../src/language/generated/ast.js';
-=======
-import { EmptyFileSystem, isNamed } from 'langium';
-import { isSdsBlockLambda, isSdsExpressionLambda, isSdsModule, SdsCall } from '../../../src/language/generated/ast.js';
->>>>>>> f7eabd86
 import { createSafeDsServices } from '../../../src/language/index.js';
 import { createCallGraphTests } from './creator.js';
 import { getNodeOfType } from '../../helpers/nodeFinder.js';
