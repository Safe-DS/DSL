{
    "name": "@safe-ds/lang",
    "version": "0.2.0",
    "private": true,
    "description": "A language server for the Safe-DS DSL.",
    "author": {
        "name": "Lars Reimann",
        "email": "mail@larsreimann.com"
    },
    "license": "MIT",
    "keywords": [
        "dsl",
        "data science",
        "machine learning",
        "programming language",
        "static checking"
    ],
    "homepage": "https://dsl.safeds.com",
    "bugs": {
        "url": "https://github.com/Safe-DS/DSL/issues"
    },
    "repository": {
        "type": "git",
        "url": "https://github.com/Safe-DS/DSL.git",
        "directory": "packages/safe-ds-lang"
    },
    "type": "module",
    "files": [
        "lib",
        "src"
    ],
    "exports": {
        ".": {
            "types": "./lib/language/index.d.ts",
            "import": "./lib/language/index.js"
        }
    },
    "scripts": {
        "clean": "shx rm -rf dist lib *.tsbuildinfo",
        "langium:generate": "langium generate",
        "langium:watch": "langium generate --watch",
        "build": "tsc -b tsconfig.src.json && shx cp -r src/resources/ lib/",
        "build:clean": "npm run clean && npm run build",
        "watch": "tsc -b tsconfig.src.json --watch"
    },
    "dependencies": {
        "chevrotain": "^11.0.3",
        "glob": "^10.3.10",
<<<<<<< HEAD
        "langium": "^2.0.2",
        "source-map": "^0.7.4",
=======
        "langium": "^2.1.0",
>>>>>>> ac6d42a9
        "vscode-languageserver": "^9.0.1",
        "vscode-languageserver-textdocument": "^1.0.11"
    },
    "devDependencies": {
        "@types/node": "^18.18.8",
        "langium-cli": "^2.1.0",
        "true-myth": "^7.1.0"
    },
    "engines": {
        "node": ">=18.0.0"
    }
}<|MERGE_RESOLUTION|>--- conflicted
+++ resolved
@@ -46,12 +46,8 @@
     "dependencies": {
         "chevrotain": "^11.0.3",
         "glob": "^10.3.10",
-<<<<<<< HEAD
-        "langium": "^2.0.2",
+        "langium": "^2.1.0",
         "source-map": "^0.7.4",
-=======
-        "langium": "^2.1.0",
->>>>>>> ac6d42a9
         "vscode-languageserver": "^9.0.1",
         "vscode-languageserver-textdocument": "^1.0.11"
     },
