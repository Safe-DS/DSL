--- conflicted
+++ resolved
@@ -15,27 +15,6 @@
  * }
  */
 @Category(DataScienceCategory.BasicElement)
-<<<<<<< HEAD
-class TablePlotter(table: Table) {
-/**
- * Create a box plot for every numerical column.
- *
- * @param theme The color theme of the plot. Default is "light".
- *
- * @result plot The box plot(s) as an image.
- *
- * @example
- * pipeline example {
- *     val table = Table({"a":[1, 2], "b": [3, 42]});
- *     val image = table.plot.boxPlots();
- * }
- */
-    @Pure
-    @PythonName("box_plots")
-    @Category(
-        DataScienceCategory.DataExplorationQVisualization
-    )
-=======
 class TablePlotter(
     table: Table
 ) {
@@ -55,7 +34,6 @@
     @Pure
     @PythonName("box_plots")
     @Category(DataScienceCategory.DataExplorationQVisualization)
->>>>>>> d0d971e1
     fun boxPlots(
         theme: literal<"dark", "light"> = "light"
     ) -> plot: Image
@@ -97,13 +75,7 @@
 
     @Pure
     @PythonName("correlation_heatmap")
-<<<<<<< HEAD
-    @Category(
-        DataScienceCategory.DataExplorationQVisualization
-    )
-=======
-    @Category(DataScienceCategory.DataExplorationQVisualization)
->>>>>>> d0d971e1
+    @Category(DataScienceCategory.DataExplorationQVisualization)
     fun correlationHeatmap(
         theme: literal<"dark", "light"> = "light"
     ) -> plot: Image
@@ -124,13 +96,7 @@
  */
 
     @Pure
-<<<<<<< HEAD
-    @Category(
-        DataScienceCategory.DataExplorationQVisualization
-    )
-=======
-    @Category(DataScienceCategory.DataExplorationQVisualization)
->>>>>>> d0d971e1
+    @Category(DataScienceCategory.DataExplorationQVisualization)
     fun histograms(
         @PythonName("max_bin_count")
         const maxBinCount: Int = 10,
@@ -163,13 +129,7 @@
 
     @Pure
     @PythonName("line_plot")
-<<<<<<< HEAD
-    @Category(
-        DataScienceCategory.DataExplorationQVisualization
-    )
-=======
-    @Category(DataScienceCategory.DataExplorationQVisualization)
->>>>>>> d0d971e1
+    @Category(DataScienceCategory.DataExplorationQVisualization)
     fun linePlot(
         @PythonName("x_name")
         xName: String,
@@ -203,13 +163,7 @@
 
     @Pure
     @PythonName("scatter_plot")
-<<<<<<< HEAD
-    @Category(
-        DataScienceCategory.DataExplorationQVisualization
-    )
-=======
-    @Category(DataScienceCategory.DataExplorationQVisualization)
->>>>>>> d0d971e1
+    @Category(DataScienceCategory.DataExplorationQVisualization)
     fun scatterPlot(
         @PythonName("x_name")
         xName: String,
