--- conflicted
+++ resolved
@@ -2,6 +2,7 @@
 import { startLanguageServer as doStartLanguageServer } from 'langium/lsp';
 import { createConnection, ProposedFeatures } from 'vscode-languageserver/node.js';
 import { createSafeDsServices } from './safe-ds-module.js';
+import { addDiagramHandler } from './custom-editor/safe-ds-custom-editor-provider.js';
 
 /* c8 ignore start */
 export const startLanguageServer = async () => {
@@ -9,14 +10,10 @@
     const connection = createConnection(ProposedFeatures.all);
 
     // Inject the shared services and language-specific services
-<<<<<<< HEAD
-    // @ts-ignore
-    const { shared, SafeDs } = createSafeDsServices({ connection, ...NodeFileSystem });
-=======
-    const { shared } = await createSafeDsServices({ connection, ...NodeFileSystem });
->>>>>>> 39844c7c
+    const { shared, SafeDs } = await createSafeDsServices({ connection, ...NodeFileSystem });
 
     // Start the language server with the shared services
-    doStartLanguageServer(shared, SafeDs);
+    doStartLanguageServer(shared);
+    addDiagramHandler(connection, shared, SafeDs);
 };
 /* c8 ignore stop */