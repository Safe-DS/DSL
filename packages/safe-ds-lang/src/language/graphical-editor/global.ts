--- conflicted
+++ resolved
@@ -1,9 +1,6 @@
 import { Segment } from './ast-parser/segment.js';
-<<<<<<< HEAD
 import { RequestType } from 'vscode-languageserver';
-=======
 import { Graph, CustomError } from './types.js';
->>>>>>> a0cc4ec9
 
 export { SegmentGroupId } from './ast-parser/segment.js';
 export { Segment } from './ast-parser/segment.js';
@@ -28,45 +25,7 @@
     pipeline: Graph;
     segmentList: Segment[];
     errorList: CustomError[];
-<<<<<<< HEAD
-}
-
-export class Graph {
-    constructor(
-        public readonly type: 'segment' | 'pipeline',
-        public readonly placeholderList: Placeholder[] = [],
-        public readonly callList: Call[] = [],
-        public readonly genericExpressionList: GenericExpression[] = [],
-        public readonly edgeList: Edge[] = [],
-        public uniquePath: string = '',
-        public name: string = '',
-    ) {}
-}
-
-export class Buildin {
-    constructor(
-        public readonly name: string,
-        public readonly parent: string | undefined,
-        public readonly category:
-            | 'DataImport'
-            | 'DataExport'
-            | 'DataProcessing'
-            | 'DataExploration'
-            | 'Modeling'
-            | 'ModelEvaluation'
-            | (string & Record<never, never>),
-    ) {}
-}
-
-export class CustomError {
-    constructor(
-        public readonly action: 'block' | 'notify',
-        public readonly message: string,
-    ) {}
 }
 
 export type ExtractParams<T> = T extends RequestType<infer P, any, any> ? P : never;
-export type ExtractResult<T> = T extends RequestType<any, infer R, any> ? R : never;
-=======
-}
->>>>>>> a0cc4ec9
+export type ExtractResult<T> = T extends RequestType<any, infer R, any> ? R : never;