--- conflicted
+++ resolved
@@ -136,15 +136,9 @@
 } from './other/types/unionTypes.js';
 import {
     functionPurityMustBeSpecified,
-<<<<<<< HEAD
-    impurityReasonParameterNameMustBelongToParameter,
-    impurityReasonShouldNotBeSetMultipleTimes,
-    pureParameterMustHaveCallableType,
-=======
     impurityReasonParameterNameMustBelongToParameterOfCorrectType,
     impurityReasonShouldNotBeSetMultipleTimes,
     impurityReasonsOfOverridingMethodMustBeSubsetOfOverriddenMethod,
->>>>>>> 34bf182f
 } from './purity.js';
 import {
     annotationCallArgumentListShouldBeNeeded,
