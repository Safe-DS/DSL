--- conflicted
+++ resolved
@@ -261,20 +261,9 @@
             return this.computeType(parameter?.type);
         }
 
-<<<<<<< HEAD
-            const parameterType = this.computeType(parameter?.type);
-            if (!(parameterType instanceof CallableType)) {
-                return UnknownType;
-            }
-
-            const parameterPosition = node.$containerIndex ?? -1;
-            const type = parameterType.getParameterTypeByIndex(parameterPosition);
-            return this.rememberParameterInCallableType(node, type);
-=======
         // Lambda passed as default value
         if (isSdsParameter(containerOfLambda)) {
             return this.computeType(containerOfLambda);
->>>>>>> 01a5c035
         }
 
         // Yielded lambda
@@ -283,19 +272,7 @@
             if (!isSdsYield(firstAssignee)) {
                 return UnknownType;
             }
-<<<<<<< HEAD
-
-            const resultType = this.computeType(firstAssignee.result?.ref);
-            if (!(resultType instanceof CallableType)) {
-                return UnknownType;
-            }
-
-            const parameterPosition = node.$containerIndex ?? -1;
-            const type = resultType.getParameterTypeByIndex(parameterPosition);
-            return this.rememberParameterInCallableType(node, type);
-=======
             return this.computeType(firstAssignee.result?.ref);
->>>>>>> 01a5c035
         }
 
         return UnknownType;
