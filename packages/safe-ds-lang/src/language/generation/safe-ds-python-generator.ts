import {
    CompositeGeneratorNode,
    expandToNode,
    expandTracedToNode,
    findRootNode,
    getContainerOfType,
    getDocument,
    joinToNode,
    joinTracedToNode,
    LangiumDocument,
    NL,
    streamAllContents,
    toStringAndTrace,
    TraceRegion,
    traceToNode,
    TreeStreamImpl,
    URI,
} from 'langium';
import path from 'path';
import { SourceMapGenerator, StartOfSourceMap } from 'source-map';
import { TextDocument } from 'vscode-languageserver-textdocument';
import { groupBy } from '../../helpers/collections.js';
import { SafeDsAnnotations } from '../builtins/safe-ds-annotations.js';
import {
    isSdsAbstractResult,
    isSdsAssignment,
    isSdsBlockLambda,
    isSdsBlockLambdaResult,
    isSdsCall,
    isSdsCallable,
    isSdsEnumVariant,
    isSdsExpressionLambda,
    isSdsExpressionStatement,
    isSdsFunction,
    isSdsIndexedAccess,
    isSdsInfixOperation,
    isSdsList,
    isSdsMap,
    isSdsMemberAccess,
    isSdsModule,
    isSdsParenthesizedExpression,
    isSdsPipeline,
    isSdsPlaceholder,
    isSdsPrefixOperation,
    isSdsQualifiedImport,
    isSdsReference,
    isSdsSegment,
    isSdsTemplateString,
    isSdsTemplateStringEnd,
    isSdsTemplateStringInner,
    isSdsTemplateStringPart,
    isSdsTemplateStringStart,
    isSdsWildcard,
    isSdsWildcardImport,
    isSdsYield,
    SdsArgument,
    SdsAssignee,
    SdsAssignment,
    SdsBlock,
    SdsBlockLambda,
    SdsCall,
    SdsDeclaration,
    SdsExpression,
    SdsModule,
    SdsParameter,
    SdsParameterList,
    SdsPipeline,
    SdsPlaceholder,
    SdsSegment,
    SdsStatement,
} from '../generated/ast.js';
import { isInStubFile, isStubFile } from '../helpers/fileExtensions.js';
import { IdManager } from '../helpers/idManager.js';
import {
    getAbstractResults,
    getAssignees,
    getImportedDeclarations,
    getImports,
<<<<<<< HEAD
    getModuleMembers, getParameters,
=======
    getModuleMembers,
    getPlaceholderByName,
>>>>>>> 55b5ed0f
    getStatements,
    Parameter,
    streamBlockLambdaResults,
} from '../helpers/nodeProperties.js';
import { SafeDsNodeMapper } from '../helpers/safe-ds-node-mapper.js';
import {
    BooleanConstant,
    FloatConstant,
    IntConstant,
    NullConstant,
    StringConstant,
} from '../partialEvaluation/model.js';
import { SafeDsPartialEvaluator } from '../partialEvaluation/safe-ds-partial-evaluator.js';
import { SafeDsServices } from '../safe-ds-module.js';
import { SafeDsPurityComputer } from '../purity/safe-ds-purity-computer.js';
<<<<<<< HEAD
import { FileRead } from '../purity/model.js';
=======
import { ImpurityReason } from '../purity/model.js';
>>>>>>> 55b5ed0f

export const CODEGEN_PREFIX = '__gen_';
const BLOCK_LAMBDA_PREFIX = `${CODEGEN_PREFIX}block_lambda_`;
const BLOCK_LAMBDA_RESULT_PREFIX = `${CODEGEN_PREFIX}block_lambda_result_`;
const YIELD_PREFIX = `${CODEGEN_PREFIX}yield_`;

const RUNNER_CODEGEN_PACKAGE = 'safeds_runner.codegen';
const RUNNER_SERVER_PIPELINE_MANAGER_PACKAGE = 'safeds_runner.server.pipeline_manager';
const PYTHON_INDENT = '    ';

const NLNL = new CompositeGeneratorNode(NL, NL);

export class SafeDsPythonGenerator {
    private readonly builtinAnnotations: SafeDsAnnotations;
    private readonly nodeMapper: SafeDsNodeMapper;
    private readonly partialEvaluator: SafeDsPartialEvaluator;
    private readonly purityComputer: SafeDsPurityComputer;

    constructor(services: SafeDsServices) {
        this.builtinAnnotations = services.builtins.Annotations;
        this.nodeMapper = services.helpers.NodeMapper;
        this.partialEvaluator = services.evaluation.PartialEvaluator;
        this.purityComputer = services.purity.PurityComputer;
    }

    generate(document: LangiumDocument, generateOptions: GenerateOptions): TextDocument[] {
        const node = document.parseResult.value;

        // Do not generate stub files
        if (isStubFile(document) || !isSdsModule(node)) {
            return [];
        }

        const name = path.parse(document.uri.fsPath).name;
        const pythonModuleName = this.builtinAnnotations.getPythonModule(node);
        const packagePath = pythonModuleName === undefined ? node.name.split('.') : [pythonModuleName];
        const parentDirectoryPath = path.join(generateOptions.destination!.fsPath, ...packagePath);

        const generatedFiles = new Map<string, string>();
        const generatedModule = this.generateModule(node, generateOptions.targetPlaceholder);
        const { text, trace } = toStringAndTrace(generatedModule);
        const pythonOutputPath = `${path.join(parentDirectoryPath, this.formatGeneratedFileName(name))}.py`;
        if (generateOptions.createSourceMaps) {
            generatedFiles.set(
                `${pythonOutputPath}.map`,
                this.generateSourceMap(document, text, trace, this.formatGeneratedFileName(name)),
            );
        }
        generatedFiles.set(pythonOutputPath, text);
        for (const pipeline of getModuleMembers(node).filter(isSdsPipeline)) {
            const entryPointFilename = `${path.join(
                parentDirectoryPath,
                `${this.formatGeneratedFileName(name)}_${this.getPythonNameOrDefault(pipeline)}`,
            )}.py`;
            const entryPointContent = expandTracedToNode(pipeline)`from .${this.formatGeneratedFileName(
                name,
            )} import ${this.getPythonNameOrDefault(
                pipeline,
            )}\n\nif __name__ == '__main__':\n${PYTHON_INDENT}${this.getPythonNameOrDefault(
                pipeline,
            )}()`.appendNewLine();
            const generatedPipelineEntry = toStringAndTrace(entryPointContent);
            generatedFiles.set(entryPointFilename, generatedPipelineEntry.text);
        }

        return Array.from(generatedFiles.entries()).map(([fsPath, content]) =>
            TextDocument.create(URI.file(fsPath).toString(), 'py', 0, content),
        );
    }

    private generateSourceMap(
        document: LangiumDocument,
        generatedText: String,
        trace: TraceRegion,
        generatedFileName: string,
    ): string {
        const sourceTextFull = document.textDocument.getText();
        const mapper: SourceMapGenerator = new SourceMapGenerator(<StartOfSourceMap>{
            file: `${generatedFileName}.py`,
        });
        // Use only the filename (and extension) in the source map
        const inputPath = path.parse(document.uri.fsPath);
        const inputFile = `${inputPath.name}${inputPath.ext}`;

        new TreeStreamImpl(trace, (r) => r.children ?? [], { includeRoot: true }).forEach((r) => {
            if (!r.sourceRegion || !r.targetRegion || r.children?.[0]?.targetRegion.offset === r.targetRegion.offset) {
                return;
            }
            const sourceStart = r.sourceRegion.range?.start;
            const targetStart = r.targetRegion.range?.start;
            const sourceEnd = r.sourceRegion?.range?.end;
            const sourceText =
                sourceEnd && sourceTextFull.length >= r.sourceRegion.end
                    ? sourceTextFull.substring(r.sourceRegion.offset, r.sourceRegion.end)
                    : /* c8 ignore next */
                      '';
            if (sourceStart && targetStart) {
                mapper.addMapping({
                    original: { line: sourceStart.line + 1, column: sourceStart.character },
                    generated: { line: targetStart.line + 1, column: targetStart.character },
                    source: inputFile,
                    name: /^[_a-zA-Z][_a-zA-Z0-9]*$/u.test(sourceText) ? sourceText.toLowerCase() : undefined,
                });
            }
            const targetEnd = r.targetRegion?.range?.end;
            const targetText =
                targetEnd && generatedText.length >= r.targetRegion.end
                    ? generatedText.substring(r.targetRegion.offset, r.targetRegion.end)
                    : /* c8 ignore next */
                      '';
            if (
                sourceEnd &&
                targetEnd &&
                !r.children &&
                sourceText &&
                targetText &&
                !/\s/u.test(sourceText) &&
                !/\s/u.test(targetText)
            ) {
                mapper.addMapping({
                    original: { line: sourceEnd.line + 1, column: sourceEnd.character },
                    generated: { line: targetEnd.line + 1, column: targetEnd.character },
                    source: inputFile,
                });
            }
        });
        return mapper.toString();
    }

    private getPythonNameOrDefault(object: SdsDeclaration) {
        return this.builtinAnnotations.getPythonName(object) || object.name;
    }

    private formatGeneratedFileName(baseName: string): string {
        return `gen_${this.sanitizeModuleNameForPython(baseName)}`;
    }

    sanitizeModuleNameForPython(moduleName: string): string {
        return moduleName.replaceAll('%2520', '_').replaceAll(/[ .-]/gu, '_').replaceAll(/\\W/gu, '');
    }

    private generateModule(module: SdsModule, targetPlaceholder: string | undefined): CompositeGeneratorNode {
        const importSet = new Map<String, ImportData>();
        const segments = getModuleMembers(module)
            .filter(isSdsSegment)
            .map((segment) => this.generateSegment(segment, importSet));
        const pipelines = getModuleMembers(module)
            .filter(isSdsPipeline)
            .map((pipeline) => this.generatePipeline(pipeline, importSet, targetPlaceholder));
        const imports = this.generateImports(Array.from(importSet.values()));
        const output = new CompositeGeneratorNode();
        output.trace(module);
        if (imports.length > 0) {
            output.append('# Imports ----------------------------------------------------------------------');
            output.appendNewLine();
            output.appendNewLine();
            output.append(joinToNode(imports, (importDecl) => importDecl, { separator: NL }));
            output.appendNewLine();
        }
        if (segments.length > 0) {
            output.appendNewLineIf(imports.length > 0);
            output.append('# Segments ---------------------------------------------------------------------');
            output.appendNewLine();
            output.appendNewLine();
            output.append(joinToNode(segments, (segment) => segment, { separator: NLNL }));
            output.appendNewLine();
        }
        if (pipelines.length > 0) {
            output.appendNewLineIf(imports.length > 0 || segments.length > 0);
            output.append('# Pipelines --------------------------------------------------------------------');
            output.appendNewLine();
            output.appendNewLine();
            output.append(joinToNode(pipelines, (pipeline) => pipeline, { separator: NLNL }));
            output.appendNewLine();
        }
        return output;
    }

    private generateSegment(segment: SdsSegment, importSet: Map<String, ImportData>): CompositeGeneratorNode {
        const infoFrame = new GenerationInfoFrame(importSet);
        const segmentResult = segment.resultList?.results || [];
        const segmentBlock = this.generateBlock(segment.body, infoFrame);
        if (segmentResult.length !== 0) {
            segmentBlock.appendNewLine();
            segmentBlock.append(
                expandTracedToNode(segment.resultList!)`return ${joinTracedToNode(segment.resultList!, 'results')(
                    segmentResult,
                    (result) => expandTracedToNode(result)`${YIELD_PREFIX}${result.name}`,
                    { separator: ', ' },
                )}`,
            );
        }
        return expandTracedToNode(segment)`def ${traceToNode(
            segment,
            'name',
        )(this.getPythonNameOrDefault(segment))}(${this.generateParameters(segment.parameterList, infoFrame)}):`
            .appendNewLine()
            .indent({ indentedChildren: [segmentBlock], indentation: PYTHON_INDENT });
    }

    private generateParameters(
        parameters: SdsParameterList | undefined,
        frame: GenerationInfoFrame,
    ): CompositeGeneratorNode | undefined {
        if (!parameters) {
            /* c8 ignore next 2 */
            return undefined;
        }
        return joinTracedToNode(parameters, 'parameters')(
            parameters?.parameters || [],
            (param) => this.generateParameter(param, frame),
            { separator: ', ' },
        );
    }

    private generateParameter(
        parameter: SdsParameter,
        frame: GenerationInfoFrame,
        defaultValue: boolean = true,
    ): CompositeGeneratorNode {
        return expandTracedToNode(parameter)`${traceToNode(parameter, 'name')(this.getPythonNameOrDefault(parameter))}${
            defaultValue && parameter.defaultValue !== undefined
                ? expandToNode`=${this.generateExpression(parameter.defaultValue, frame)}`
                : ''
        }`;
    }

    private generatePipeline(
        pipeline: SdsPipeline,
        importSet: Map<String, ImportData>,
        targetPlaceholder: string | undefined,
    ): CompositeGeneratorNode {
        const infoFrame = new GenerationInfoFrame(importSet, true, targetPlaceholder);
        return expandTracedToNode(pipeline)`def ${traceToNode(
            pipeline,
            'name',
        )(this.getPythonNameOrDefault(pipeline))}():`
            .appendNewLine()
            .indent({ indentedChildren: [this.generateBlock(pipeline.body, infoFrame)], indentation: PYTHON_INDENT });
    }

    private generateImports(importSet: ImportData[]): string[] {
        const qualifiedImports = importSet
            .filter((importStmt) => importStmt.declarationName === undefined)
            .sort((a, b) => a.importPath.localeCompare(b.importPath))
            .map(this.generateQualifiedImport);
        const groupedImports = groupBy(
            importSet.filter((importStmt) => importStmt.declarationName !== undefined),
            (importStmt) => importStmt.importPath,
        )
            .toArray()
            .sort(([key1, _value1], [key2, _value2]) => key1.localeCompare(key2));
        const declaredImports: string[] = [];
        for (const [key, value] of groupedImports) {
            const importedDecls =
                value
                    ?.filter((importData) => importData !== undefined)
                    .sort((a, b) => a.declarationName!.localeCompare(b.declarationName!))
                    .map((localValue) =>
                        localValue.alias !== undefined
                            ? `${localValue.declarationName} as ${localValue.alias}`
                            : localValue.declarationName!,
                    ) || [];
            declaredImports.push(`from ${key} import ${[...new Set(importedDecls)].join(', ')}`);
        }
        return [...new Set(qualifiedImports), ...new Set(declaredImports)];
    }

    private generateQualifiedImport(importStmt: ImportData): string {
        if (importStmt.alias === undefined) {
            return `import ${importStmt.importPath}`;
        } else {
            /* c8 ignore next 2 */
            return `import ${importStmt.importPath} as ${importStmt.alias}`;
        }
    }

    private generateBlock(
        block: SdsBlock,
        frame: GenerationInfoFrame,
        generateLambda: boolean = false,
    ): CompositeGeneratorNode {
        const targetPlaceholder = getPlaceholderByName(block, frame.targetPlaceholder);
        let statements = getStatements(block).filter((stmt) => this.purityComputer.statementDoesSomething(stmt));
        if (targetPlaceholder) {
            statements = this.getStatementsNeededForPartialExecution(targetPlaceholder, statements);
        }
        if (statements.length === 0) {
            return traceToNode(block)('pass');
        }
        return joinTracedToNode(block, 'statements')(
            statements,
            (stmt) => this.generateStatement(stmt, frame, generateLambda),
            {
                separator: NL,
            },
        )!;
    }

    private getStatementsNeededForPartialExecution(
        targetPlaceholder: SdsPlaceholder,
        statementsWithEffect: SdsStatement[],
    ): SdsStatement[] {
        // Find assignment of placeholder, to search used placeholders and impure dependencies
        const assignment = getContainerOfType(targetPlaceholder, isSdsAssignment);
        if (!assignment || !assignment.expression) {
            /* c8 ignore next 2 */
            throw new Error(`No assignment for placeholder: ${targetPlaceholder.name}`);
        }
        // All collected referenced placeholders that are needed for calculating the target placeholder. An expression in the assignment will always exist here
        const referencedPlaceholders = new Set<SdsPlaceholder>(
            streamAllContents(assignment.expression!)
                .filter(isSdsReference)
                .filter((reference) => isSdsPlaceholder(reference.target.ref))
                .map((reference) => <SdsPlaceholder>reference.target.ref!)
                .toArray(),
        );
        const impurityReasons = new Set<ImpurityReason>(this.purityComputer.getImpurityReasonsForStatement(assignment));
        const collectedStatements: SdsStatement[] = [assignment];
        for (const prevStatement of statementsWithEffect.reverse()) {
            // Statements after the target assignment can always be skipped
            if (prevStatement.$containerIndex! >= assignment.$containerIndex!) {
                continue;
            }
            const prevStmtImpurityReasons: ImpurityReason[] =
                this.purityComputer.getImpurityReasonsForStatement(prevStatement);
            if (
                // Placeholder is relevant
                (isSdsAssignment(prevStatement) &&
                    getAssignees(prevStatement)
                        .filter(isSdsPlaceholder)
                        .some((prevPlaceholder) => referencedPlaceholders.has(prevPlaceholder))) ||
                // Impurity is relevant
                prevStmtImpurityReasons.some((pastReason) =>
                    Array.from(impurityReasons).some((futureReason) =>
                        pastReason.canAffectFutureImpurityReason(futureReason),
                    ),
                )
            ) {
                collectedStatements.push(prevStatement);
                // Collect all referenced placeholders
                if (isSdsExpressionStatement(prevStatement) || isSdsAssignment(prevStatement)) {
                    streamAllContents(prevStatement.expression!)
                        .filter(isSdsReference)
                        .filter((reference) => isSdsPlaceholder(reference.target.ref))
                        .map((reference) => <SdsPlaceholder>reference.target.ref!)
                        .forEach((prevPlaceholder) => {
                            referencedPlaceholders.add(prevPlaceholder);
                        });
                }
                // Collect impurity reasons
                prevStmtImpurityReasons.forEach((prevReason) => {
                    impurityReasons.add(prevReason);
                });
            }
        }
        // Get all statements in sorted order
        return collectedStatements.reverse();
    }

    private generateStatement(
        statement: SdsStatement,
        frame: GenerationInfoFrame,
        generateLambda: boolean,
    ): CompositeGeneratorNode {
        const blockLambdaCode: CompositeGeneratorNode[] = [];
        if (isSdsAssignment(statement)) {
            if (statement.expression) {
                for (const lambda of streamAllContents(statement.expression).filter(isSdsBlockLambda)) {
                    blockLambdaCode.push(this.generateBlockLambda(lambda, frame));
                }
            }
            blockLambdaCode.push(this.generateAssignment(statement, frame, generateLambda));
            return joinTracedToNode(statement)(blockLambdaCode, (stmt) => stmt, {
                separator: NL,
            })!;
        } else if (isSdsExpressionStatement(statement)) {
            for (const lambda of streamAllContents(statement.expression).filter(isSdsBlockLambda)) {
                blockLambdaCode.push(this.generateBlockLambda(lambda, frame));
            }
            blockLambdaCode.push(this.generateExpression(statement.expression, frame));
            return joinTracedToNode(statement)(blockLambdaCode, (stmt) => stmt, {
                separator: NL,
            })!;
        }
        /* c8 ignore next 2 */
        throw new Error(`Unknown SdsStatement: ${statement}`);
    }

    private generateAssignment(
        assignment: SdsAssignment,
        frame: GenerationInfoFrame,
        generateLambda: boolean,
    ): CompositeGeneratorNode {
        const requiredAssignees = isSdsCall(assignment.expression)
            ? getAbstractResults(this.nodeMapper.callToCallable(assignment.expression)).length
            : /* c8 ignore next */
              1;
        const assignees = getAssignees(assignment);
        if (assignees.some((value) => !isSdsWildcard(value))) {
            const actualAssignees = assignees.map(this.generateAssignee);
            const assignmentStatements = [];
            if (requiredAssignees === actualAssignees.length) {
                assignmentStatements.push(
                    expandTracedToNode(assignment)`${joinToNode(actualAssignees, (actualAssignee) => actualAssignee, {
                        separator: ', ',
                    })} = ${this.generateExpression(assignment.expression!, frame)}`,
                );
            } else {
                // Add wildcards to match given results
                assignmentStatements.push(
                    expandTracedToNode(assignment)`${joinToNode(
                        actualAssignees.concat(Array(requiredAssignees - actualAssignees.length).fill('_')),
                        (actualAssignee) => actualAssignee,
                        { separator: ', ' },
                    )} = ${this.generateExpression(assignment.expression!, frame)}`,
                );
            }
            if (frame.isInsidePipeline && !generateLambda) {
                for (const savableAssignment of assignees.filter(isSdsPlaceholder)) {
                    // should always be SdsPlaceholder
                    frame.addImport({ importPath: RUNNER_SERVER_PIPELINE_MANAGER_PACKAGE });
                    assignmentStatements.push(
                        expandTracedToNode(
                            savableAssignment,
                        )`${RUNNER_SERVER_PIPELINE_MANAGER_PACKAGE}.runner_save_placeholder('${savableAssignment.name}', ${savableAssignment.name})`,
                    );
                }
            }
            return joinTracedToNode(assignment)(assignmentStatements, (stmt) => stmt, {
                separator: NL,
            })!;
        } else {
            return traceToNode(assignment)(this.generateExpression(assignment.expression!, frame));
        }
    }

    private generateAssignee(assignee: SdsAssignee): CompositeGeneratorNode {
        if (isSdsBlockLambdaResult(assignee)) {
            return expandTracedToNode(assignee)`${BLOCK_LAMBDA_RESULT_PREFIX}${traceToNode(
                assignee,
                'name',
            )(assignee.name)}`;
        } else if (isSdsPlaceholder(assignee)) {
            return traceToNode(assignee)(assignee.name);
        } else if (isSdsWildcard(assignee)) {
            return traceToNode(assignee)('_');
        } else if (isSdsYield(assignee)) {
            return expandTracedToNode(assignee)`${YIELD_PREFIX}${traceToNode(
                assignee,
                'result',
            )(assignee.result?.ref?.name!)}`;
        }
        /* c8 ignore next 2 */
        throw new Error(`Unknown SdsAssignment: ${assignee.$type}`);
    }

    private generateBlockLambda(blockLambda: SdsBlockLambda, frame: GenerationInfoFrame): CompositeGeneratorNode {
        const results = streamBlockLambdaResults(blockLambda).toArray();
        const lambdaBlock = this.generateBlock(blockLambda.body, frame, true);
        if (results.length !== 0) {
            lambdaBlock.appendNewLine();
            lambdaBlock.append(
                expandTracedToNode(blockLambda)`return ${joinToNode(
                    results,
                    (result) =>
                        expandTracedToNode(result)`${BLOCK_LAMBDA_RESULT_PREFIX}${traceToNode(
                            result,
                            'name',
                        )(result.name)}`,
                    { separator: ', ' },
                )}`,
            );
        }
        return expandTracedToNode(blockLambda)`def ${frame.getUniqueLambdaBlockName(
            blockLambda,
        )}(${this.generateParameters(blockLambda.parameterList, frame)}):`
            .appendNewLine()
            .indent({
                indentedChildren: [lambdaBlock],
                indentation: PYTHON_INDENT,
            });
    }

    private generateExpression(expression: SdsExpression, frame: GenerationInfoFrame): CompositeGeneratorNode {
        if (isSdsTemplateStringPart(expression)) {
            if (isSdsTemplateStringStart(expression)) {
                return expandTracedToNode(expression)`${this.formatStringSingleLine(expression.value)}{ `;
            } else if (isSdsTemplateStringInner(expression)) {
                return expandTracedToNode(expression)` }${this.formatStringSingleLine(expression.value)}{ `;
            } else if (isSdsTemplateStringEnd(expression)) {
                return expandTracedToNode(expression)` }${this.formatStringSingleLine(expression.value)}`;
            }
        }

        if (!this.purityComputer.expressionHasSideEffects(expression)) {
            const partiallyEvaluatedNode = this.partialEvaluator.evaluate(expression);
            if (partiallyEvaluatedNode instanceof BooleanConstant) {
                return traceToNode(expression)(partiallyEvaluatedNode.value ? 'True' : 'False');
            } else if (partiallyEvaluatedNode instanceof IntConstant) {
                return traceToNode(expression)(String(partiallyEvaluatedNode.value));
            } else if (partiallyEvaluatedNode instanceof FloatConstant) {
                const floatValue = partiallyEvaluatedNode.value;
                return traceToNode(expression)(Number.isInteger(floatValue) ? `${floatValue}.0` : String(floatValue));
            } else if (partiallyEvaluatedNode === NullConstant) {
                return traceToNode(expression)('None');
            } else if (partiallyEvaluatedNode instanceof StringConstant) {
                return expandTracedToNode(expression)`'${this.formatStringSingleLine(partiallyEvaluatedNode.value)}'`;
            }
        }

        // Handled after constant expressions: EnumVariant, List, Map
        if (isSdsTemplateString(expression)) {
            return expandTracedToNode(expression)`f'${joinTracedToNode(expression, 'expressions')(
                expression.expressions,
                (expr) => this.generateExpression(expr, frame),
                { separator: '' },
            )}'`;
        } else if (isSdsMap(expression)) {
            return expandTracedToNode(expression)`{${joinTracedToNode(expression, 'entries')(
                expression.entries,
                (entry) =>
                    expandTracedToNode(entry)`${traceToNode(
                        entry,
                        'key',
                    )(this.generateExpression(entry.key, frame))}: ${traceToNode(
                        entry,
                        'value',
                    )(this.generateExpression(entry.value, frame))}`,
                { separator: ', ' },
            )}}`;
        } else if (isSdsList(expression)) {
            return expandTracedToNode(expression)`[${joinTracedToNode(expression, 'elements')(
                expression.elements,
                (value) => this.generateExpression(value, frame),
                { separator: ', ' },
            )}]`;
        } else if (isSdsBlockLambda(expression)) {
            return traceToNode(expression)(frame.getUniqueLambdaBlockName(expression));
        } else if (isSdsCall(expression)) {
            const callable = this.nodeMapper.callToCallable(expression);
            const sortedArgs = this.sortArguments(expression.argumentList.arguments);
            if (isSdsFunction(callable)) {
                const pythonCall = this.builtinAnnotations.getPythonCall(callable);
                if (pythonCall) {
                    let thisParam: CompositeGeneratorNode | undefined = undefined;
                    if (isSdsMemberAccess(expression.receiver)) {
                        thisParam = this.generateExpression(expression.receiver.receiver, frame);
                    }
                    const argumentsMap = this.getArgumentsMap(expression.argumentList.arguments, frame);
                    return this.generatePythonCall(expression, pythonCall, argumentsMap, frame, thisParam);
                } else if (this.isCallMemoizable(expression)) {
                    return this.generateMemoizedCall(expression, sortedArgs, frame);
                }
            }
            return this.generatePlainCall(expression, sortedArgs, frame);
        } else if (isSdsExpressionLambda(expression)) {
            return expandTracedToNode(expression)`lambda ${this.generateParameters(
                expression.parameterList,
                frame,
            )}: ${this.generateExpression(expression.result, frame)}`;
        } else if (isSdsInfixOperation(expression)) {
            const leftOperand = this.generateExpression(expression.leftOperand, frame);
            const rightOperand = this.generateExpression(expression.rightOperand, frame);
            switch (expression.operator) {
                case 'or':
                    frame.addImport({ importPath: RUNNER_CODEGEN_PACKAGE });
                    return expandTracedToNode(expression)`${traceToNode(
                        expression,
                        'operator',
                    )(`${RUNNER_CODEGEN_PACKAGE}.eager_or`)}(${leftOperand}, ${rightOperand})`;
                case 'and':
                    frame.addImport({ importPath: RUNNER_CODEGEN_PACKAGE });
                    return expandTracedToNode(expression)`${traceToNode(
                        expression,
                        'operator',
                    )(`${RUNNER_CODEGEN_PACKAGE}.eager_and`)}(${leftOperand}, ${rightOperand})`;
                case '?:':
                    frame.addImport({ importPath: RUNNER_CODEGEN_PACKAGE });
                    return expandTracedToNode(expression)`${traceToNode(
                        expression,
                        'operator',
                    )(`${RUNNER_CODEGEN_PACKAGE}.eager_elvis`)}(${leftOperand}, ${rightOperand})`;
                case '===':
                    return expandTracedToNode(expression)`(${leftOperand}) ${traceToNode(
                        expression,
                        'operator',
                    )('is')} (${rightOperand})`;
                case '!==':
                    return expandTracedToNode(expression)`(${leftOperand}) ${traceToNode(
                        expression,
                        'operator',
                    )('is not')} (${rightOperand})`;
                default:
                    return expandTracedToNode(expression)`(${leftOperand}) ${traceToNode(
                        expression,
                        'operator',
                    )(expression.operator)} (${rightOperand})`;
            }
        } else if (isSdsIndexedAccess(expression)) {
            return expandTracedToNode(expression)`${this.generateExpression(
                expression.receiver,
                frame,
            )}[${this.generateExpression(expression.index, frame)}]`;
        } else if (isSdsMemberAccess(expression)) {
            const member = expression.member?.target.ref!;
            const receiver = this.generateExpression(expression.receiver, frame);
            if (isSdsEnumVariant(member)) {
                const enumMember = this.generateExpression(expression.member!, frame);
                const suffix = isSdsCall(expression.$container) ? '' : '()';
                return expandTracedToNode(expression)`${receiver}.${enumMember}${suffix}`;
            } else if (isSdsAbstractResult(member)) {
                const resultList = getAbstractResults(getContainerOfType(member, isSdsCallable));
                if (resultList.length === 1) {
                    return traceToNode(expression)(receiver);
                }
                const currentIndex = resultList.indexOf(member);
                return expandTracedToNode(expression)`${receiver}[${traceToNode(expression.member!)(
                    String(currentIndex),
                )}]`;
            } else {
                const memberExpression = this.generateExpression(expression.member!, frame);
                if (expression.isNullSafe) {
                    frame.addImport({ importPath: RUNNER_CODEGEN_PACKAGE });
                    return expandTracedToNode(expression)`${traceToNode(
                        expression,
                        'isNullSafe',
                    )(`${RUNNER_CODEGEN_PACKAGE}.safe_access`)}(${receiver}, '${memberExpression}')`;
                } else {
                    return expandTracedToNode(expression)`${receiver}.${memberExpression}`;
                }
            }
        } else if (isSdsParenthesizedExpression(expression)) {
            return expandTracedToNode(expression)`${this.generateExpression(expression.expression, frame)}`;
        } else if (isSdsPrefixOperation(expression)) {
            const operand = this.generateExpression(expression.operand, frame);
            switch (expression.operator) {
                case 'not':
                    return expandTracedToNode(expression)`${traceToNode(expression, 'operator')('not')} (${operand})`;
                case '-':
                    return expandTracedToNode(expression)`${traceToNode(expression, 'operator')('-')}(${operand})`;
            }
        } else if (isSdsReference(expression)) {
            const declaration = expression.target.ref!;
            const referenceImport =
                this.getExternalReferenceNeededImport(expression, declaration) ||
                this.getInternalReferenceNeededImport(expression, declaration);
            frame.addImport(referenceImport);
            return traceToNode(expression)(referenceImport?.alias || this.getPythonNameOrDefault(declaration));
        }
        /* c8 ignore next 2 */
        throw new Error(`Unknown expression type: ${expression.$type}`);
    }

    private generatePlainCall(expression: SdsCall, sortedArgs: SdsArgument[], frame: GenerationInfoFrame): CompositeGeneratorNode {
        return expandTracedToNode(expression)`${this.generateExpression(
            expression.receiver,
            frame,
        )}(${joinTracedToNode(expression.argumentList, 'arguments')(
            sortedArgs,
            (arg) => this.generateArgument(arg, frame),
            {separator: ', '},
        )})`;
    }

    private generatePythonCall(
        expression: SdsCall,
        pythonCall: string,
        argumentsMap: Map<string, CompositeGeneratorNode>,
        frame: GenerationInfoFrame,
        thisParam: CompositeGeneratorNode | undefined = undefined,
    ): CompositeGeneratorNode {
        if (thisParam) {
            argumentsMap.set('this', thisParam);
        }
        const splitRegex = /(\$[_a-zA-Z][_a-zA-Z0-9]*)/gu;
        const splitPythonCallDefinition = pythonCall.split(splitRegex);
        const generatedPythonCall = joinTracedToNode(expression)(
            splitPythonCallDefinition,
            (part) => {
                if (splitRegex.test(part)) {
                    return argumentsMap.get(part.substring(1))!;
                } else {
                    return part;
                }
            },
            { separator: '' },
        )!;
        if (!this.isCallMemoizable(expression)) {
            return generatedPythonCall;
        }
        frame.addImport({importPath: RUNNER_SERVER_PIPELINE_MANAGER_PACKAGE});
        const hiddenParameters = this.getMemoizedCallHiddenParameters(expression);
        const memoizedArgs = getParameters(this.nodeMapper.callToCallable(expression)).map(parameter => this.nodeMapper.callToParameterValue(expression, parameter)!);
        return expandTracedToNode(
            expression,
        )`${RUNNER_SERVER_PIPELINE_MANAGER_PACKAGE}.runner_memoized_function_call("${this.generateFullyQualifiedFunctionName(
            expression,
            frame,
        )}", lambda *_ : ${generatedPythonCall}, [${joinTracedToNode(expression.argumentList, 'arguments')(
            memoizedArgs,
            (arg) => this.generateExpression(arg, frame),
            {separator: ', '},
        )}], [${hiddenParameters.join(', ')}])`;
    }

    private isCallMemoizable(expression: SdsCall): boolean {
        const impurityReasons = this.purityComputer.getImpurityReasonsForExpression(expression);
        let memoizable = true;
        for (const reason of impurityReasons) {
            if (!(reason instanceof FileRead)) {
                memoizable &&= false;
            }
        }
        return memoizable;
    }

    private generateMemoizedCall(
        expression: SdsCall,
        sortedArgs: SdsArgument[],
        frame: GenerationInfoFrame,
    ): CompositeGeneratorNode {
        frame.addImport({importPath: RUNNER_SERVER_PIPELINE_MANAGER_PACKAGE});
        const hiddenParameters = this.getMemoizedCallHiddenParameters(expression);
        const memoizedArgs = getParameters(this.nodeMapper.callToCallable(expression)).map(parameter => this.nodeMapper.callToParameterValue(expression, parameter)!);
        const containsOptionalArgs = sortedArgs.map(arg => this.nodeMapper.argumentToParameter(arg)).filter(param => param).find(param => !Parameter.isRequired(param)) !== undefined;
        return expandTracedToNode(
            expression,
        )`${RUNNER_SERVER_PIPELINE_MANAGER_PACKAGE}.runner_memoized_function_call("${this.generateFullyQualifiedFunctionName(
            expression,
            frame,
        )}", ${containsOptionalArgs ? "lambda *_ : " : ""}${containsOptionalArgs ? this.generatePlainCall(expression, sortedArgs, frame) : this.generateExpression(expression.receiver, frame)}, [${joinTracedToNode(
            expression.argumentList,
            'arguments',
        )(memoizedArgs, (arg) => this.generateExpression(arg, frame), {
            separator: ', ',
        })}], [${hiddenParameters.join(', ')}])`;
    }

    private getMemoizedCallHiddenParameters(expression: SdsCall): string[] {
        const impurityReasons = this.purityComputer.getImpurityReasonsForExpression(expression);
        const hiddenParameters: string[] = [];
        for (const reason of impurityReasons) {
            if (reason instanceof FileRead) {
                hiddenParameters.push(`${RUNNER_SERVER_PIPELINE_MANAGER_PACKAGE}.runner_filemtime("${reason.path}")`);
            }
        }
        return hiddenParameters;
    }

    private getFullyQualifiedReferenceName(expression: SdsExpression, declaration: SdsDeclaration): string | undefined {
        // Root Node is always a module.
        const currentModule = <SdsModule>findRootNode(expression);
        const targetModule = <SdsModule>findRootNode(declaration);
        if (currentModule === targetModule) {
            return `${this.builtinAnnotations.getPythonModule(targetModule) || currentModule.name}.${declaration.name}`;
        }
        for (const value of getImports(currentModule)) {
            // Verify same package
            if (value.package !== targetModule.name) {
                continue;
            }
            if (isSdsQualifiedImport(value)) {
                const importedDeclarations = getImportedDeclarations(value);
                for (const importedDeclaration of importedDeclarations) {
                    if (declaration === importedDeclaration.declaration?.ref) {
                        return `${
                            this.builtinAnnotations.getPythonModule(targetModule) || value.package
                        }.${importedDeclaration.declaration?.ref?.name}`;
                    }
                }
            }
            if (isSdsWildcardImport(value)) {
                return `${this.builtinAnnotations.getPythonModule(targetModule) || value.package}.${declaration.name}`;
            }
        }
        return undefined;
    }

    private generateFullyQualifiedFunctionName(
        expression: SdsCall,
        frame: GenerationInfoFrame,
    ): CompositeGeneratorNode {
        const reference = expression.receiver;
        if (isSdsReference(reference)) {
            const declaration = reference.target.ref!;
            const fullyQualifiedReferenceName = this.getFullyQualifiedReferenceName(reference, declaration);
            if (fullyQualifiedReferenceName) {
                return expandTracedToNode(reference)`${fullyQualifiedReferenceName}`;
            }
        }
        return this.generateExpression(reference, frame);
    }

    private getArgumentsMap(
        argumentList: SdsArgument[],
        frame: GenerationInfoFrame,
    ): Map<string, CompositeGeneratorNode> {
        const argumentsMap = new Map<string, CompositeGeneratorNode>();
        argumentList.reduce((map, value) => {
            map.set(this.nodeMapper.argumentToParameter(value)?.name!, this.generateArgument(value, frame));
            return map;
        }, argumentsMap);
        return argumentsMap;
    }

    private sortArguments(argumentList: SdsArgument[]): SdsArgument[] {
        // $containerIndex contains the index of the parameter in the receivers parameter list
        const parameters = argumentList.map((argument) => {
            return { par: this.nodeMapper.argumentToParameter(argument), arg: argument };
        });
        return parameters
            .slice()
            .filter((value) => value.par !== undefined)
            .sort((a, b) =>
                a.par !== undefined && b.par !== undefined ? a.par.$containerIndex! - b.par.$containerIndex! : 0,
            )
            .map((value) => value.arg);
    }

    private generateArgument(
        argument: SdsArgument,
        frame: GenerationInfoFrame,
        generateOptionalParameterName: boolean = true,
    ): CompositeGeneratorNode {
        const parameter = this.nodeMapper.argumentToParameter(argument);
        return expandTracedToNode(argument)`${
            parameter !== undefined && !Parameter.isRequired(parameter) && generateOptionalParameterName
                ? expandToNode`${this.generateParameter(parameter, frame, false)}=`
                : ''
        }${this.generateExpression(argument.value, frame)}`;
    }

    private getExternalReferenceNeededImport(
        expression: SdsExpression,
        declaration: SdsDeclaration,
    ): ImportData | undefined {
        // Root Node is always a module.
        const currentModule = <SdsModule>findRootNode(expression);
        const targetModule = <SdsModule>findRootNode(declaration);
        for (const value of getImports(currentModule)) {
            // Verify same package
            if (value.package !== targetModule.name) {
                continue;
            }
            if (isSdsQualifiedImport(value)) {
                const importedDeclarations = getImportedDeclarations(value);
                for (const importedDeclaration of importedDeclarations) {
                    if (declaration === importedDeclaration.declaration?.ref) {
                        if (importedDeclaration.alias !== undefined) {
                            return {
                                importPath: this.builtinAnnotations.getPythonModule(targetModule) || value.package,
                                declarationName: importedDeclaration.declaration?.ref?.name,
                                alias: importedDeclaration.alias.alias,
                            };
                        } else {
                            return {
                                importPath: this.builtinAnnotations.getPythonModule(targetModule) || value.package,
                                declarationName: importedDeclaration.declaration?.ref?.name,
                            };
                        }
                    }
                }
            }
            if (isSdsWildcardImport(value)) {
                return {
                    importPath: this.builtinAnnotations.getPythonModule(targetModule) || value.package,
                    declarationName: declaration.name,
                };
            }
        }
        return undefined;
    }

    private getInternalReferenceNeededImport(
        expression: SdsExpression,
        declaration: SdsDeclaration,
    ): ImportData | undefined {
        // Root Node is always a module.
        const currentModule = <SdsModule>findRootNode(expression);
        const targetModule = <SdsModule>findRootNode(declaration);
        if (currentModule !== targetModule && !isInStubFile(targetModule)) {
            return {
                importPath: `${
                    this.builtinAnnotations.getPythonModule(targetModule) || targetModule.name
                }.${this.formatGeneratedFileName(this.getModuleFileBaseName(targetModule))}`,
                declarationName: this.getPythonNameOrDefault(declaration),
            };
        }
        return undefined;
    }

    private getModuleFileBaseName(module: SdsModule): string {
        const filePath = getDocument(module).uri.fsPath;
        return path.basename(filePath, path.extname(filePath));
    }

    private formatStringSingleLine(value: string): string {
        return value.replaceAll('\r\n', '\\n').replaceAll('\n', '\\n');
    }
}

interface ImportData {
    readonly importPath: string;
    readonly declarationName?: string;
    readonly alias?: string;
}

class GenerationInfoFrame {
    private readonly blockLambdaManager: IdManager<SdsBlockLambda>;
    private readonly importSet: Map<String, ImportData>;
    public readonly isInsidePipeline: boolean;
    public readonly targetPlaceholder: string | undefined;

    constructor(
        importSet: Map<String, ImportData> = new Map<String, ImportData>(),
        insidePipeline: boolean = false,
        targetPlaceholder: string | undefined = undefined,
    ) {
        this.blockLambdaManager = new IdManager<SdsBlockLambda>();
        this.importSet = importSet;
        this.isInsidePipeline = insidePipeline;
        this.targetPlaceholder = targetPlaceholder;
    }

    addImport(importData: ImportData | undefined) {
        if (importData) {
            const hashKey = JSON.stringify(importData);
            if (!this.importSet.has(hashKey)) {
                this.importSet.set(hashKey, importData);
            }
        }
    }

    getUniqueLambdaBlockName(lambda: SdsBlockLambda): string {
        return `${BLOCK_LAMBDA_PREFIX}${this.blockLambdaManager.assignId(lambda)}`;
    }
}

export interface GenerateOptions {
    destination: URI;
    createSourceMaps: boolean;
    targetPlaceholder: string | undefined;
}<|MERGE_RESOLUTION|>--- conflicted
+++ resolved
@@ -76,12 +76,8 @@
     getAssignees,
     getImportedDeclarations,
     getImports,
-<<<<<<< HEAD
     getModuleMembers, getParameters,
-=======
-    getModuleMembers,
     getPlaceholderByName,
->>>>>>> 55b5ed0f
     getStatements,
     Parameter,
     streamBlockLambdaResults,
@@ -97,11 +93,7 @@
 import { SafeDsPartialEvaluator } from '../partialEvaluation/safe-ds-partial-evaluator.js';
 import { SafeDsServices } from '../safe-ds-module.js';
 import { SafeDsPurityComputer } from '../purity/safe-ds-purity-computer.js';
-<<<<<<< HEAD
-import { FileRead } from '../purity/model.js';
-=======
-import { ImpurityReason } from '../purity/model.js';
->>>>>>> 55b5ed0f
+import { FileRead, ImpurityReason } from '../purity/model.js';
 
 export const CODEGEN_PREFIX = '__gen_';
 const BLOCK_LAMBDA_PREFIX = `${CODEGEN_PREFIX}block_lambda_`;
