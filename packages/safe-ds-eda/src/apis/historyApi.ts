--- conflicted
+++ resolved
@@ -12,11 +12,7 @@
     Tab,
     TabHistoryEntry,
 } from '../../types/state';
-<<<<<<< HEAD
 import { cancelTabIdsWaiting, tabs, history, currentTabIndex, table, tableLoading } from '../webviewState';
-=======
-import { cancelTabIdsWaiting, tabs, history, currentTabIndex, table } from '../webviewState';
->>>>>>> 8e2a61b2
 import { executeRunner } from './extensionApi';
 
 // Wait for results to return from the server
@@ -185,13 +181,10 @@
             if (tab.type !== 'empty') {
                 unsetTabAsGenerating(tab);
             }
-<<<<<<< HEAD
         }
 
         if (asyncQueue.length === 0) {
             tableLoading.set(false);
-=======
->>>>>>> 8e2a61b2
         }
     } else {
         throw new Error('Entry already fully executed');
@@ -261,7 +254,6 @@
             tabs.update((state) => state.concat(tab));
             currentTabIndex.set(get(tabs).indexOf(tab));
         }
-<<<<<<< HEAD
     } else if (resultContent.type === 'table') {
         table.update((state) => {
             for (const column of resultContent.content.columns) {
@@ -294,15 +286,6 @@
         });
 
         updateTabOutdated(historyEntry);
-=======
-        const tab = resultContent.content;
-        tab.id = crypto.randomUUID();
-        tabs.update((state) => state.concat(tab));
-        currentTabIndex.set(get(tabs).indexOf(tab));
-    } else if (resultContent.type === 'table') {
-        updateTabOutdated(historyEntry);
-        throw new Error('Not implemented');
->>>>>>> 8e2a61b2
     }
 };
 
@@ -330,21 +313,6 @@
     if (entry.action === 'hideColumn' || entry.action === 'showColumn') {
         tabs.update((state) => {
             const newTabs = state.map((t) => {
-<<<<<<< HEAD
-                if (t.type !== 'empty') {
-                    if (
-                        t.columnNumber === 'none' &&
-                        get(table)?.columns.find((c) => c.name === entry.columnName)?.type === 'numerical'
-                    ) {
-                        // UPDATE the if in case there are none column tabs that do not depend on numerical columns
-                        return {
-                            ...t,
-                            outdated: true,
-                        };
-                    } else {
-                        return t;
-                    }
-=======
                 if (
                     t.type !== 'empty' &&
                     t.columnNumber === 'none' &&
@@ -355,7 +323,6 @@
                         ...t,
                         outdated: true,
                     };
->>>>>>> 8e2a61b2
                 } else {
                     return t;
                 }
