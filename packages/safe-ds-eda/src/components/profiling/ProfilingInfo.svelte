<script lang="ts">
<<<<<<< HEAD
    import type { Profiling, ProfilingDetail } from '../../../types/state.ts';
=======
    import type { Profiling } from '../../../types/state';
>>>>>>> 4d37f5f9

    export let profiling: Profiling;
    export let imageWidth: number = 200;
</script>

<div class="wrapper">
    <div class="profilingItemsTop">
        <div class="profilingItem">
            <span class="profilingItemKey {profiling.validRatio.interpretation}">{profiling.validRatio.name}:</span>
            <span class={profiling.validRatio.interpretation}>{profiling.validRatio.value}</span>
        </div>
        <div class="profilingItem">
            <span class="profilingItemKey {profiling.missingRatio.interpretation}">{profiling.missingRatio.name}:</span>
            <span class={profiling.missingRatio.interpretation}>{profiling.missingRatio.value}</span>
        </div>
    </div>
    <div class="profilingItemsBottom">
        {#each profiling.other as profilingItem}
            {#if profilingItem.type === 'text'}
                <div class="profilingItem">
                    <span class={profilingItem.interpretation}>{profilingItem.value}</span>
                </div>
            {:else if profilingItem.type === 'numerical'}
                <div class="profilingItem">
                    <span class="profilingItemKey {profilingItem.interpretation}">{profilingItem.name}:</span>
                    <span class={profilingItem.interpretation}>{profilingItem.value}</span>
                </div>
            {:else if profilingItem.type === 'image'}
                <div class="profilingItem">
                    <img
                        style:width="{imageWidth}px"
                        class="profilingImage"
                        src={'data:image/' + profilingItem.value.format + ';base64,' + profilingItem.value.bytes}
                        alt="profiling plot"
                    />
                </div>
            {/if}
        {/each}
    </div>
</div>

<style>
    .wrapper {
        height: 100%;
        display: flex;
        flex-direction: column;
        justify-content: space-between;
    }

    .profilingItem {
        display: flex;
        justify-content: space-between;
        margin-bottom: 1px;
    }

    .profilingItemKey {
        margin-right: 10px;
    }

    .profilingItemsTop {
        margin-bottom: 20px;
        width: 100%;
    }

    .profilingItemsBottom {
        width: 100%;
    }

    .profilingImage {
        height: 150px; /* default height, profiling height calculation works off this value */
        object-fit: cover;
        object-position: left;
    }

    .good {
        color: var(--primary-color);
    }

    .error {
        color: var(--error-color);
    }

    .warn {
        color: var(--warn-color);
    }

    .important {
        color: var(--font-dark);
    }

    .default {
        color: var(--font-light);
    }

    .category {
        color: var(--font-light);
    }
</style><|MERGE_RESOLUTION|>--- conflicted
+++ resolved
@@ -1,9 +1,5 @@
 <script lang="ts">
-<<<<<<< HEAD
-    import type { Profiling, ProfilingDetail } from '../../../types/state.ts';
-=======
     import type { Profiling } from '../../../types/state';
->>>>>>> 4d37f5f9
 
     export let profiling: Profiling;
     export let imageWidth: number = 200;
