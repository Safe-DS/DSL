{
    "name": "safe-ds",
    "version": "0.17.0",
    "private": true,
    "description": "Statically checked Data Science programs.",
    "author": {
        "name": "Lars Reimann",
        "email": "mail@larsreimann.com"
    },
    "license": "MIT",
    "keywords": [
        "dsl",
        "data science",
        "machine learning",
        "programming language",
        "static checking"
    ],
    "homepage": "https://dsl.safeds.com",
    "bugs": {
        "url": "https://github.com/Safe-DS/DSL/issues"
    },
    "repository": {
        "type": "git",
        "url": "https://github.com/Safe-DS/DSL.git",
        "directory": "packages/safe-ds-vscode"
    },
    "publisher": "Safe-DS",
    "displayName": "Safe-DS",
    "preview": true,
    "categories": [
        "Programming Languages",
        "Data Science",
        "Machine Learning"
    ],
    "galleryBanner": {
        "color": "#e9eded"
    },
    "icon": "img/safe-ds_logo_rounded_128x128.png",
    "qna": "https://github.com/orgs/Safe-DS/discussions",
    "badges": [
        {
            "url": "https://github.com/Safe-DS/DSL/actions/workflows/main.yml/badge.svg",
            "href": "https://github.com/Safe-DS/DSL/actions/workflows/main.yml",
            "description": "Main"
        },
        {
            "url": "https://codecov.io/gh/Safe-DS/DSL/branch/main/graph/badge.svg?token=ma0ytglhO1",
            "href": "https://codecov.io/gh/Safe-DS/DSL",
            "description": "codecov"
        }
    ],
    "contributes": {
        "languages": [
            {
                "id": "safe-ds",
                "aliases": [
                    "Safe-DS",
                    "SafeDS",
                    "SDS"
                ],
                "extensions": [
                    ".sds"
                ],
                "configuration": "./language-configuration.json",
                "icon": {
                    "light": "img/safe-ds_file_icon_light.svg",
                    "dark": "img/safe-ds_file_icon_dark.svg"
                }
            },
            {
                "id": "safe-ds-stub",
                "aliases": [
                    "Safe-DS Stub",
                    "SafeDS Stub",
                    "SDS Stub"
                ],
                "extensions": [
                    ".sdsstub"
                ],
                "configuration": "./language-configuration.json",
                "icon": {
                    "light": "img/safe-ds_file_icon_light.svg",
                    "dark": "img/safe-ds_file_icon_dark.svg"
                }
            },
            {
                "id": "safe-ds-dev",
                "aliases": [
                    "Safe-DS Dev",
                    "SafeDS Dev",
                    "SDS Dev"
                ],
                "extensions": [
                    ".sdsdev"
                ],
                "configuration": "./language-configuration.json",
                "icon": {
                    "light": "img/safe-ds_file_icon_light.svg",
                    "dark": "img/safe-ds_file_icon_dark.svg"
                }
            }
        ],
        "grammars": [
            {
                "language": "safe-ds",
                "scopeName": "source.safe-ds",
                "path": "./syntaxes/safe-ds.tmLanguage.json"
            },
            {
                "language": "safe-ds-stub",
                "scopeName": "source.safe-ds-stub",
                "path": "./syntaxes/safe-ds-stub.tmLanguage.json"
            },
            {
                "language": "safe-ds-dev",
                "scopeName": "source.safe-ds-dev",
                "path": "./syntaxes/safe-ds-dev.tmLanguage.json"
            }
        ],
        "snippets": [
            {
                "language": "safe-ds",
                "path": "./snippets/safe-ds.json"
            },
            {
                "language": "safe-ds-stub",
                "path": "./snippets/safe-ds-stub.json"
            },
            {
                "language": "safe-ds-dev",
                "path": "./snippets/safe-ds-dev.json"
            }
        ],
        "configuration": {
            "title": "Safe-DS",
            "properties": {
                "safe-ds.inlayHints.assigneeTypes.enabled": {
                    "type": "boolean",
                    "default": true,
                    "description": "Show inferred types for named assignees."
                },
                "safe-ds.inlayHints.lambdaParameterTypes.enabled": {
                    "type": "boolean",
                    "default": true,
                    "description": "Show inferred types for lambda parameters without manifest types."
                },
                "safe-ds.inlayHints.collapseClassTypes": {
                    "type": "boolean",
                    "default": true,
                    "description": "Collapse the type arguments of class types."
                },
                "safe-ds.inlayHints.collapseLiteralTypes": {
                    "type": "boolean",
                    "default": true,
                    "description": "Collapse the literals of literal types."
                },
                "safe-ds.inlayHints.parameterNames.enabled": {
                    "type": "string",
                    "enum": [
                        "none",
                        "onlyLiterals",
                        "exceptReferences",
                        "all"
                    ],
                    "enumItemLabels": [
                        "None",
                        "Only literals",
                        "Except references",
                        "All"
                    ],
                    "enumDescriptions": [
                        "Do not show any inlay hints.",
                        "Show inlay hints only for literals.",
                        "Show inlay hints for everything except references.",
                        "Show all inlay hints."
                    ],
                    "default": "onlyLiterals",
                    "description": "Show parameter names for positional arguments."
                },
                "safe-ds.runner.command": {
                    "type": "string",
                    "default": "safe-ds-runner",
                    "description": "Command to start the Safe-DS runner",
                    "ignoreSync": true
                },
                "safe-ds.trace.server": {
                    "scope": "window",
                    "type": "string",
                    "enum": [
                        "off",
                        "messages",
                        "verbose"
                    ],
                    "default": "off",
                    "description": "Traces the communication between VS Code and the language server."
                },
                "safe-ds.validation.codeStyle.enabled": {
                    "type": "boolean",
                    "default": true,
                    "description": "Show an info if code style can be improved."
                },
                "safe-ds.validation.experimentalLanguageFeatures.enabled": {
                    "type": "boolean",
                    "default": true,
                    "description": "Warn if an experimental language feature is used."
                },
                "safe-ds.validation.experimentalLibraryElements.enabled": {
                    "type": "boolean",
                    "default": true,
                    "description": "Warn if an experimental library element is used."
                },
                "safe-ds.validation.nameConvention.enabled": {
                    "type": "boolean",
                    "default": true,
                    "description": "Warn if a name does not match the Safe-DS name convention."
                }
            }
        },
        "configurationDefaults": {
            "[safe-ds]": {
                "editor.semanticHighlighting.enabled": true,
                "editor.suggest.snippetsPreventQuickSuggestions": true,
                "editor.wordBasedSuggestions": "off",
                "editor.wordSeparators": "`~!@#%^&*()-=+[]{}\\|;:'\",.<>/?»«",
                "files.trimTrailingWhitespace": true
            },
            "[safe-ds-stub]": {
                "editor.semanticHighlighting.enabled": true,
                "editor.suggest.snippetsPreventQuickSuggestions": true,
                "editor.wordBasedSuggestions": "off",
                "editor.wordSeparators": "`~!@#%^&*()-=+[]{}\\|;:'\",.<>/?»«",
                "files.trimTrailingWhitespace": true
            },
            "[safe-ds-dev]": {
                "editor.semanticHighlighting.enabled": true,
                "editor.suggest.snippetsPreventQuickSuggestions": true,
                "editor.wordBasedSuggestions": "off",
                "editor.wordSeparators": "`~!@#%^&*()-=+[]{}\\|;:'\",.<>/?»«",
                "files.trimTrailingWhitespace": true
            }
        },
<<<<<<< HEAD
        "customEditors": [
            {
                "viewType": "safe-ds.custom-editor",
                "displayName": "Safe DS",
                "selector": [
                    {
                        "filenamePattern": "*.sdspipe"
                    }
                ],
                "priority": "option"
            }
        ],
        "menus": {
            "editor/title/run": [
                {
                    "command": "safe-ds.runPipelineFile",
                    "when": "resourceLangId == safe-ds",
                    "group": "navigation@1"
                }
            ],
            "editor/title": [
                {
                    "command": "safe-ds.custom-editor.open",
                    "when": "resourceLangId == safe-ds && activeCustomEditorId != 'safe-ds.custom-editor'",
                    "group": "navigation"
                }
            ]
        },
=======
>>>>>>> 8b7f1e7e
        "commands": [
            {
                "command": "safe-ds.dumpDiagnostics",
                "title": "Dump Diagnostics to JSON",
                "category": "Safe-DS"
            },
            {
                "command": "safe-ds.installRunner",
                "title": "Install the Safe-DS Runner",
                "category": "Safe-DS"
            },
            {
                "command": "safe-ds.openDiagnosticsDumps",
                "title": "Open Diagnostics Dumps in New VS Code Window",
                "category": "Safe-DS"
            },
            {
                "command": "safe-ds.refreshWebview",
                "title": "Refresh Webview",
                "category": "Safe-DS"
            },
            {
                "command": "safe-ds.updateRunner",
                "title": "Update the Safe-DS Runner",
                "category": "Safe-DS"
            },
            {
                "command": "safe-ds.custom-editor.open",
                "title": "Open in Custom Editor",
                "category": "Safe-DS",
                "icon": "$(symbol-structure)"
            }
        ]
    },
    "type": "module",
    "main": "dist/extension/mainClient.cjs",
    "scripts": {
        "clean": "shx rm -rf dist lib *.tsbuildinfo",
        "build": "tsc -b tsconfig.json && node esbuild.mjs",
        "build:clean": "npm run clean && npm run build",
        "watch": "concurrently -n tsc,esbuild -c blue,yellow \"tsc -b tsconfig.json --watch\" \"node esbuild.mjs --watch\"",
        "vscode:prepublish": "npm run clean && npm run build -- --minify",
        "package": "vsce package",
        "deploy": "vsce publish"
    },
    "dependencies": {
        "semver": "^7.6.2",
        "vscode-languageclient": "^9.0.1"
    },
    "devDependencies": {
        "@types/node": "^18.18.12",
        "@types/vscode": "^1.87.0",
        "@vscode/vsce": "^2.26.1",
        "esbuild": "^0.21.4",
        "esbuild-plugin-copy": "^2.1.1"
    },
    "engines": {
        "vscode": "^1.87.0"
    }
}<|MERGE_RESOLUTION|>--- conflicted
+++ resolved
@@ -239,7 +239,6 @@
                 "files.trimTrailingWhitespace": true
             }
         },
-<<<<<<< HEAD
         "customEditors": [
             {
                 "viewType": "safe-ds.custom-editor",
@@ -268,8 +267,6 @@
                 }
             ]
         },
-=======
->>>>>>> 8b7f1e7e
         "commands": [
             {
                 "command": "safe-ds.dumpDiagnostics",
