{
    "name": "safe-ds",
    "version": "0.18.0",
    "private": true,
    "description": "Statically checked Data Science programs.",
    "author": {
        "name": "Lars Reimann",
        "email": "mail@larsreimann.com"
    },
    "license": "MIT",
    "keywords": [
        "dsl",
        "data science",
        "machine learning",
        "programming language",
        "static checking"
    ],
    "homepage": "https://dsl.safeds.com",
    "bugs": {
        "url": "https://github.com/Safe-DS/DSL/issues"
    },
    "repository": {
        "type": "git",
        "url": "https://github.com/Safe-DS/DSL.git",
        "directory": "packages/safe-ds-vscode"
    },
    "publisher": "Safe-DS",
    "displayName": "Safe-DS",
    "preview": true,
    "categories": [
        "Programming Languages",
        "Data Science",
        "Machine Learning"
    ],
    "galleryBanner": {
        "color": "#e9eded"
    },
    "icon": "img/safe-ds_logo_rounded_128x128.png",
    "qna": "https://github.com/orgs/Safe-DS/discussions",
    "badges": [
        {
            "url": "https://github.com/Safe-DS/DSL/actions/workflows/main.yml/badge.svg",
            "href": "https://github.com/Safe-DS/DSL/actions/workflows/main.yml",
            "description": "Main"
        },
        {
            "url": "https://codecov.io/gh/Safe-DS/DSL/branch/main/graph/badge.svg?token=ma0ytglhO1",
            "href": "https://codecov.io/gh/Safe-DS/DSL",
            "description": "codecov"
        }
    ],
    "contributes": {
        "languages": [
            {
                "id": "safe-ds",
                "aliases": [
                    "Safe-DS",
                    "SafeDS",
                    "SDS"
                ],
                "extensions": [
                    ".sds"
                ],
                "configuration": "./language-configuration.json",
                "icon": {
                    "light": "img/safe-ds_file_icon_light.svg",
                    "dark": "img/safe-ds_file_icon_dark.svg"
                }
            },
            {
                "id": "safe-ds-stub",
                "aliases": [
                    "Safe-DS Stub",
                    "SafeDS Stub",
                    "SDS Stub"
                ],
                "extensions": [
                    ".sdsstub"
                ],
                "configuration": "./language-configuration.json",
                "icon": {
                    "light": "img/safe-ds_file_icon_light.svg",
                    "dark": "img/safe-ds_file_icon_dark.svg"
                }
            },
            {
                "id": "safe-ds-dev",
                "aliases": [
                    "Safe-DS Dev",
                    "SafeDS Dev",
                    "SDS Dev"
                ],
                "extensions": [
                    ".sdsdev"
                ],
                "configuration": "./language-configuration.json",
                "icon": {
                    "light": "img/safe-ds_file_icon_light.svg",
                    "dark": "img/safe-ds_file_icon_dark.svg"
                }
            }
        ],
        "grammars": [
            {
                "language": "safe-ds",
                "scopeName": "source.safe-ds",
                "path": "./syntaxes/safe-ds.tmLanguage.json"
            },
            {
                "language": "safe-ds-stub",
                "scopeName": "source.safe-ds-stub",
                "path": "./syntaxes/safe-ds-stub.tmLanguage.json"
            },
            {
                "language": "safe-ds-dev",
                "scopeName": "source.safe-ds-dev",
                "path": "./syntaxes/safe-ds-dev.tmLanguage.json"
            }
        ],
        "snippets": [
            {
                "language": "safe-ds",
                "path": "./snippets/safe-ds.json"
            },
            {
                "language": "safe-ds-stub",
                "path": "./snippets/safe-ds-stub.json"
            },
            {
                "language": "safe-ds-dev",
                "path": "./snippets/safe-ds-dev.json"
            }
        ],
        "configuration": {
            "title": "Safe-DS",
            "properties": {
                "safe-ds.inlayHints.assigneeTypes.enabled": {
                    "type": "boolean",
                    "default": true,
                    "description": "Show inferred types for named assignees."
                },
                "safe-ds.inlayHints.lambdaParameterTypes.enabled": {
                    "type": "boolean",
                    "default": true,
                    "description": "Show inferred types for lambda parameters without manifest types."
                },
                "safe-ds.inlayHints.collapseClassTypes": {
                    "type": "boolean",
                    "default": true,
                    "description": "Collapse the type arguments of class types."
                },
                "safe-ds.inlayHints.collapseLiteralTypes": {
                    "type": "boolean",
                    "default": true,
                    "description": "Collapse the literals of literal types."
                },
                "safe-ds.inlayHints.parameterNames.enabled": {
                    "type": "string",
                    "enum": [
                        "none",
                        "onlyLiterals",
                        "exceptReferences",
                        "all"
                    ],
                    "enumItemLabels": [
                        "None",
                        "Only literals",
                        "Except references",
                        "All"
                    ],
                    "enumDescriptions": [
                        "Do not show any inlay hints.",
                        "Show inlay hints only for literals.",
                        "Show inlay hints for everything except references.",
                        "Show all inlay hints."
                    ],
                    "default": "onlyLiterals",
                    "description": "Show parameter names for positional arguments."
                },
                "safe-ds.runner.command": {
                    "type": "string",
                    "default": "safe-ds-runner",
                    "description": "Command to start the Safe-DS runner",
                    "ignoreSync": true
                },
                "safe-ds.trace.server": {
                    "scope": "window",
                    "type": "string",
                    "enum": [
                        "off",
                        "messages",
                        "verbose"
                    ],
                    "default": "off",
                    "description": "Traces the communication between VS Code and the language server."
                },
                "safe-ds.validation.codeStyle.enabled": {
                    "type": "boolean",
                    "default": true,
                    "description": "Show an info if code style can be improved."
                },
                "safe-ds.validation.experimentalLanguageFeatures.enabled": {
                    "type": "boolean",
                    "default": true,
                    "description": "Warn if an experimental language feature is used."
                },
                "safe-ds.validation.experimentalLibraryElements.enabled": {
                    "type": "boolean",
                    "default": true,
                    "description": "Warn if an experimental library element is used."
                },
                "safe-ds.validation.nameConvention.enabled": {
                    "type": "boolean",
                    "default": true,
                    "description": "Warn if a name does not match the Safe-DS name convention."
                }
            }
        },
        "configurationDefaults": {
            "[safe-ds]": {
                "editor.semanticHighlighting.enabled": true,
                "editor.suggest.snippetsPreventQuickSuggestions": true,
                "editor.wordBasedSuggestions": "off",
                "editor.wordSeparators": "`~!@#%^&*()-=+[]{}\\|;:'\",.<>/?»«",
                "files.trimTrailingWhitespace": true
            },
            "[safe-ds-stub]": {
                "editor.semanticHighlighting.enabled": true,
                "editor.suggest.snippetsPreventQuickSuggestions": true,
                "editor.wordBasedSuggestions": "off",
                "editor.wordSeparators": "`~!@#%^&*()-=+[]{}\\|;:'\",.<>/?»«",
                "files.trimTrailingWhitespace": true
            },
            "[safe-ds-dev]": {
                "editor.semanticHighlighting.enabled": true,
                "editor.suggest.snippetsPreventQuickSuggestions": true,
                "editor.wordBasedSuggestions": "off",
                "editor.wordSeparators": "`~!@#%^&*()-=+[]{}\\|;:'\",.<>/?»«",
                "files.trimTrailingWhitespace": true
            }
        },
        "customEditors": [
            {
                "viewType": "safe-ds.custom-editor",
                "displayName": "Safe DS",
                "selector": [
                    {
                        "filenamePattern": "*.sdspipe"
                    }
                ],
                "priority": "option"
            }
        ],
        "menus": {
            "editor/title": [
                {
                    "command": "safe-ds.custom-editor.open",
                    "when": "resourceLangId == safe-ds && activeCustomEditorId != 'safe-ds.custom-editor'",
                    "group": "navigation"
                }
            ]
        },
        "commands": [
            {
                "command": "safe-ds.dumpDiagnostics",
                "title": "Dump Diagnostics to JSON",
                "category": "Safe-DS"
            },
            {
                "command": "safe-ds.installRunner",
                "title": "Install the Safe-DS Runner",
                "category": "Safe-DS"
            },
            {
                "command": "safe-ds.openDiagnosticsDumps",
                "title": "Open Diagnostics Dumps in New VS Code Window",
                "category": "Safe-DS"
            },
            {
                "command": "safe-ds.refreshWebview",
                "title": "Refresh Webview",
                "category": "Safe-DS"
            },
            {
                "command": "safe-ds.updateRunner",
                "title": "Update the Safe-DS Runner",
                "category": "Safe-DS"
            },
            {
                "command": "safe-ds.custom-editor.open",
                "title": "Open in Custom Editor",
                "category": "Safe-DS",
                "icon": "$(symbol-structure)"
            }
        ]
    },
    "type": "module",
    "main": "dist/extension/mainClient.cjs",
    "scripts": {
        "clean": "shx rm -rf dist lib *.tsbuildinfo",
        "build": "tsc -b tsconfig.json && node esbuild.mjs",
        "build:clean": "npm run clean && npm run build",
        "watch": "concurrently -n tsc,esbuild -c blue,yellow \"tsc -b tsconfig.json --watch\" \"node esbuild.mjs --watch\"",
        "vscode:prepublish": "npm run clean && npm run build -- --minify",
        "package": "vsce package",
        "deploy": "vsce publish"
    },
    "dependencies": {
<<<<<<< HEAD
        "langium": "^3.0.0",
        "semver": "^7.6.2",
=======
        "semver": "^7.6.3",
>>>>>>> f2750bb3
        "vscode-languageclient": "^9.0.1"
    },
    "devDependencies": {
        "@types/node": "^18.18.12",
        "@types/vscode": "^1.87.0",
        "@vscode/vsce": "^2.26.1",
        "esbuild": "^0.21.4",
        "esbuild-plugin-copy": "^2.1.1"
    },
    "engines": {
        "vscode": "^1.87.0"
    }
}<|MERGE_RESOLUTION|>--- conflicted
+++ resolved
@@ -306,12 +306,7 @@
         "deploy": "vsce publish"
     },
     "dependencies": {
-<<<<<<< HEAD
-        "langium": "^3.0.0",
-        "semver": "^7.6.2",
-=======
         "semver": "^7.6.3",
->>>>>>> f2750bb3
         "vscode-languageclient": "^9.0.1"
     },
     "devDependencies": {
