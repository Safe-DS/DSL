{
    "name": "safe-ds",
    "version": "0.5.1",
    "private": true,
    "description": "Statically checked Data Science programs.",
    "author": {
        "name": "Lars Reimann",
        "email": "mail@larsreimann.com"
    },
    "license": "MIT",
    "keywords": [
        "dsl",
        "data science",
        "machine learning",
        "programming language",
        "static checking"
    ],
    "homepage": "https://dsl.safeds.com",
    "bugs": {
        "url": "https://github.com/Safe-DS/DSL/issues"
    },
    "repository": {
        "type": "git",
        "url": "https://github.com/Safe-DS/DSL.git",
        "directory": "packages/safe-ds-vscode"
    },
    "publisher": "Safe-DS",
    "displayName": "Safe-DS",
    "preview": true,
    "categories": [
        "Programming Languages",
        "Data Science",
        "Machine Learning"
    ],
    "galleryBanner": {
        "color": "#e9eded"
    },
    "icon": "img/safe-ds_logo_rounded_128x128.png",
    "qna": "https://github.com/orgs/Safe-DS/discussions",
    "badges": [
        {
            "url": "https://github.com/Safe-DS/DSL/actions/workflows/main.yml/badge.svg",
            "href": "https://github.com/Safe-DS/DSL/actions/workflows/main.yml",
            "description": "Main"
        },
        {
            "url": "https://codecov.io/gh/Safe-DS/DSL/branch/main/graph/badge.svg?token=ma0ytglhO1",
            "href": "https://codecov.io/gh/Safe-DS/DSL",
            "description": "codecov"
        }
    ],
    "contributes": {
        "languages": [
            {
                "id": "safe-ds",
                "aliases": [
                    "Safe-DS",
                    "safe-ds",
                    "SafeDS",
                    "safeds",
                    "SDS",
                    "sds"
                ],
                "extensions": [
                    ".sdspipe",
                    ".sdsstub",
                    ".sdstest"
                ],
                "configuration": "./language-configuration.json",
                "icon": {
                    "light": "img/safe-ds_file_icon_light.svg",
                    "dark": "img/safe-ds_file_icon_dark.svg"
                }
            }
        ],
        "grammars": [
            {
                "language": "safe-ds",
                "scopeName": "source.safe-ds",
                "path": "./syntaxes/safe-ds.tmLanguage.json"
            }
        ],
        "configurationDefaults": {
            "[safe-ds]": {
                "editor.semanticHighlighting.enabled": true,
                "editor.wordSeparators": "`~!@#%^&*()-=+[]{}\\|;:'\",.<>/?»«",
                "files.trimTrailingWhitespace": true
            }
        },
        "configuration": {
            "title": "Safe-DS",
            "properties": {
                "safe-ds.runner.command": {
                    "description": "Command to start the Safe-DS runner",
                    "type": "string",
<<<<<<< HEAD
                    "default": "python -m runner"
=======
                    "default": "safe-ds-runner"
>>>>>>> c9575e79
                },
                "safe-ds.validation.codeStyle": {
                    "type": "boolean",
                    "default": true,
                    "description": "Show an info if code style can be improved."
                },
                "safe-ds.validation.experimentalLanguageFeature": {
                    "type": "boolean",
                    "default": true,
                    "description": "Warn if an experimental language feature is used."
                },
                "safe-ds.validation.experimentalLibraryElement": {
                    "type": "boolean",
                    "default": true,
                    "description": "Warn if an experimental library element is used."
                },
                "safe-ds.validation.nameConvention": {
                    "type": "boolean",
                    "default": true,
                    "description": "Warn if a name does not match the Safe-DS name convention."
                }
            }
        },
        "menus": {
            "editor/title/run": [
                {
                    "command": "extension.safe-ds.runPipelineFile",
                    "when": "resourceLangId == safe-ds",
                    "group": "navigation@1"
                }
            ],
            "editor/context": [
                {
                    "command": "eda-test01.runEdaFromContext"
                }
            ]
        },
<<<<<<< HEAD
=======
        "menus": {
            "editor/title/run": [
                {
                    "command": "extension.safe-ds.runPipelineFile",
                    "when": "resourceLangId == safe-ds",
                    "group": "navigation@1"
                }
            ]
        },
>>>>>>> c9575e79
        "commands": [
            {
                "command": "extension.safe-ds.runPipelineFile",
                "title": "Run Pipeline",
                "category": "Safe-DS",
                "icon": "$(play)"
<<<<<<< HEAD
            },
            {
                "command": "eda-test01.runEda",
                "title": "Start",
                "category": "EDA"
              },
              {
                "command": "eda-test01.runEdaFromTable",
                "title": "Start EDA from selection",
                "category": "EDA"
              },
              {
                "command": "eda-test01.refreshWebview",
                "title": "Refresh Webview",
                "category": "EDA"
              },
              {
                "command": "eda-test01.runEdaFromContext",
                "title": "Explore Table",
                "category": "EDA"
              }
=======
            }
>>>>>>> c9575e79
        ],
        "snippets": [
            {
                "language": "safe-ds",
                "path": "./snippets/safe-ds.json"
            }
        ]
    },
    "type": "module",
    "main": "dist/extension/mainClient.cjs",
    "scripts": {
        "clean": "shx rm -rf dist lib *.tsbuildinfo",
        "build": "tsc -b tsconfig.json && node esbuild.mjs",
        "build:clean": "npm run clean && npm run build",
        "watch": "concurrently -n tsc,esbuild -c blue,yellow \"tsc -b tsconfig.json --watch\" \"node esbuild.mjs --watch\"",
        "vscode:prepublish": "npm run clean && npm run build -- --minify",
        "package": "vsce package",
        "deploy": "vsce publish"
    },
    "dependencies": {
<<<<<<< HEAD
        "vscode-languageclient": "^9.0.1",
        "ws": "^8.14.2",
        "source-map": "^0.7.4"
=======
        "source-map": "^0.7.4",
        "tree-kill": "^1.2.2",
        "vscode-languageclient": "^9.0.1",
        "ws": "^8.14.2"
>>>>>>> c9575e79
    },
    "devDependencies": {
        "@types/node": "^18.18.12",
        "@types/vscode": "^1.84.2",
        "@types/ws": "^8.5.8",
        "@vscode/vsce": "^2.22.0",
        "esbuild": "^0.19.8",
        "esbuild-plugin-copy": "^2.1.1"
    },
    "engines": {
        "vscode": "^1.84.0"
    }
}<|MERGE_RESOLUTION|>--- conflicted
+++ resolved
@@ -93,11 +93,7 @@
                 "safe-ds.runner.command": {
                     "description": "Command to start the Safe-DS runner",
                     "type": "string",
-<<<<<<< HEAD
-                    "default": "python -m runner"
-=======
                     "default": "safe-ds-runner"
->>>>>>> c9575e79
                 },
                 "safe-ds.validation.codeStyle": {
                     "type": "boolean",
@@ -135,25 +131,12 @@
                 }
             ]
         },
-<<<<<<< HEAD
-=======
-        "menus": {
-            "editor/title/run": [
-                {
-                    "command": "extension.safe-ds.runPipelineFile",
-                    "when": "resourceLangId == safe-ds",
-                    "group": "navigation@1"
-                }
-            ]
-        },
->>>>>>> c9575e79
         "commands": [
             {
                 "command": "extension.safe-ds.runPipelineFile",
                 "title": "Run Pipeline",
                 "category": "Safe-DS",
                 "icon": "$(play)"
-<<<<<<< HEAD
             },
             {
                 "command": "eda-test01.runEda",
@@ -175,9 +158,6 @@
                 "title": "Explore Table",
                 "category": "EDA"
               }
-=======
-            }
->>>>>>> c9575e79
         ],
         "snippets": [
             {
@@ -198,16 +178,10 @@
         "deploy": "vsce publish"
     },
     "dependencies": {
-<<<<<<< HEAD
-        "vscode-languageclient": "^9.0.1",
-        "ws": "^8.14.2",
-        "source-map": "^0.7.4"
-=======
         "source-map": "^0.7.4",
         "tree-kill": "^1.2.2",
         "vscode-languageclient": "^9.0.1",
         "ws": "^8.14.2"
->>>>>>> c9575e79
     },
     "devDependencies": {
         "@types/node": "^18.18.12",
