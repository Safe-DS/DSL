--- conflicted
+++ resolved
@@ -1,10 +1,5 @@
-<<<<<<< HEAD
-import { Base64Image, Column, Profiling, ProfilingDetailStatistical, Table } from '@safe-ds/eda/types/state.ts';
-import { SafeDsServices, messages } from '@safe-ds/lang';
-=======
 import { Base64Image, Column, Profiling, ProfilingDetailStatistical, Table } from '@safe-ds/eda/types/state.js';
 import { SafeDsServices, ast, messages } from '@safe-ds/lang';
->>>>>>> 1d980975
 import { LangiumDocument, AstNode } from 'langium';
 import { printOutputMessage } from '../../output.ts';
 import * as vscode from 'vscode';
