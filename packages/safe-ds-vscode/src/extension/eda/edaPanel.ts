--- conflicted
+++ resolved
@@ -1,14 +1,8 @@
 import * as vscode from 'vscode';
 import { ToExtensionMessage } from '@safe-ds/eda/types/messaging.js';
 import * as webviewApi from './apis/webviewApi.ts';
-<<<<<<< HEAD
 import { State } from '@safe-ds/eda/types/state.ts';
-import { logOutput, printOutputMessage } from '../output.ts';
 import { SafeDsServices, ast } from '@safe-ds/lang';
-=======
-import { State } from '@safe-ds/eda/types/state.js';
-import { ast, SafeDsServices } from '@safe-ds/lang';
->>>>>>> 31b8a288
 import { RunnerApi } from './apis/runnerApi.ts';
 import { safeDsLogger } from '../helpers/logging.js';
 
