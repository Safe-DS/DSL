--- conflicted
+++ resolved
@@ -251,23 +251,6 @@
         vscode.window.showErrorMessage('The current file cannot be executed, as no pipeline could be found.');
         return;
     }
-<<<<<<< HEAD
-    mainPipelineName = services.builtins.Annotations.getPythonName(firstPipeline) || firstPipeline.name;
-    if (pipelinePath.endsWith('.sdspipe')) {
-        mainModuleName = services.generation.PythonGenerator.sanitizeModuleNameForPython(
-            path.basename(pipelinePath, '.sdspipe'),
-        );
-    } else if (pipelinePath.endsWith('.sdstest')) {
-        mainModuleName = services.generation.PythonGenerator.sanitizeModuleNameForPython(
-            path.basename(pipelinePath, '.sdstest'),
-        );
-    } else {
-        mainModuleName = services.generation.PythonGenerator.sanitizeModuleNameForPython(path.basename(pipelinePath));
-    }
-    //
-    const generatedDocuments = services.generation.PythonGenerator.generate(document, {
-        destination: URI.file(path.dirname(documentUri.fsPath)), // actual directory of main module file
-=======
     const mainPipelineName = services.builtins.Annotations.getPythonName(firstPipeline) || firstPipeline.name;
     const mainModuleName = getMainModuleName(services, pipelineDocument);
     // Code generation
@@ -301,7 +284,6 @@
     const rootGenerationDir = path.parse(pipelineDocument.uri.fsPath).dir;
     const generatedDocuments = services.generation.PythonGenerator.generate(pipelineDocument, {
         destination: URI.file(rootGenerationDir), // actual directory of main module file
->>>>>>> 1e393006
         createSourceMaps: true,
         targetPlaceholder,
     });
@@ -309,32 +291,19 @@
     let codeMap: ProgramCodeMap = {};
     for (const generatedDocument of generatedDocuments) {
         const fsPath = URI.parse(generatedDocument.uri).fsPath;
-<<<<<<< HEAD
-        const workspaceRelativeFilePath = path.relative(workspaceRoot, path.dirname(fsPath));
-=======
         const workspaceRelativeFilePath = path.relative(rootGenerationDir, path.dirname(fsPath));
->>>>>>> 1e393006
         const sdsFileName = path.basename(fsPath);
         const sdsNoExtFilename =
             path.extname(sdsFileName).length > 0
                 ? sdsFileName.substring(0, sdsFileName.length - path.extname(sdsFileName).length)
                 : sdsFileName;
-<<<<<<< HEAD
-
-        lastGeneratedSource.set(
-=======
         // Put code in map for further use in the extension (e.g. to remap errors)
         lastGeneratedSources.set(
->>>>>>> 1e393006
             path.join(workspaceRelativeFilePath, sdsFileName).replaceAll('\\', '/'),
             generatedDocument.getText(),
         );
         // Check for sourcemaps after they are already added to the pipeline context
-<<<<<<< HEAD
-        // This needs to happen after lastGeneratedSource.set, as errors would not get mapped otherwise
-=======
         // This needs to happen after lastGeneratedSources.set, as errors would not get mapped otherwise
->>>>>>> 1e393006
         if (fsPath.endsWith('.map')) {
             // exclude sourcemaps from sending to runner
             continue;
