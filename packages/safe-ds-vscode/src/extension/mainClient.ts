--- conflicted
+++ resolved
@@ -2,27 +2,9 @@
 import * as vscode from 'vscode';
 import type { LanguageClientOptions, ServerOptions } from 'vscode-languageclient/node.js';
 import { LanguageClient, TransportKind } from 'vscode-languageclient/node.js';
-<<<<<<< HEAD
-import {
-    addMessageCallback,
-    getExecutionContext,
-    tryMapToSafeDSSource,
-    executePipeline,
-    startPythonServer,
-    stopPythonServer,
-    isPythonServerAvailable,
-    pythonServerPort,
-    removeMessageCallback,
-} from './pythonServer.js';
-import { ast, createSafeDsServicesWithBuiltins, SafeDsServices } from '@safe-ds/lang';
-import { NodeFileSystem } from 'langium/node';
-import { getSafeDSOutputChannel, initializeLog, logError, logOutput, printOutputMessage } from './output.js';
-import { PlaceholderTypeMessage, RuntimeErrorMessage, RuntimeProgressMessage } from './messages.js';
-=======
 import { ast, createSafeDsServicesWithBuiltins, SafeDsServices, messages } from '@safe-ds/lang';
 import { NodeFileSystem } from 'langium/node';
 import { getSafeDSOutputChannel, initializeLog, logError, logOutput, printOutputMessage } from './output.js';
->>>>>>> d33defcc
 import crypto from 'crypto';
 import { LangiumDocument, URI } from 'langium';
 import { EDAPanel, undefinedPanelIdentifier } from './eda/edaPanel.ts';
@@ -123,13 +105,9 @@
         );
         const execInfo = services.runtime.Runner.getExecutionContext(message.id)!;
         execInfo.calculatedPlaceholders.set(message.data.name, message.data.type);
-<<<<<<< HEAD
-        // sendMessageToPythonServer(createPlaceholderQueryMessage(message.id, message.data.name));
-=======
-        services.runtime.Runner.sendMessageToPythonServer(
-            messages.createPlaceholderQueryMessage(message.id, message.data.name),
-        );
->>>>>>> d33defcc
+        // services.runtime.Runner.sendMessageToPythonServer(
+        //    messages.createPlaceholderQueryMessage(message.id, message.data.name),
+        //);
     }, 'placeholder_type');
     services.runtime.Runner.addMessageCallback((message) => {
         printOutputMessage(`Runner-Progress (${message.id}): ${message.data}`);
@@ -167,7 +145,7 @@
 const registerVSCodeCommands = function (context: vscode.ExtensionContext) {
     const registerCommandWithCheck = (commandId: string, callback: (...args: any[]) => any) => {
         return vscode.commands.registerCommand(commandId, (...args: any[]) => {
-            if (!isPythonServerAvailable()) {
+            if (!services.runtime.Runner.isPythonServerAvailable()) {
                 vscode.window.showErrorMessage('Extension not fully started yet.');
                 return;
             }
@@ -222,7 +200,7 @@
                         loadingInProgress = false;
                     };
 
-                    const placeholderTypeCallback = function (message: PlaceholderTypeMessage) {
+                    const placeholderTypeCallback = function (message: messages.PlaceholderTypeMessage) {
                         printOutputMessage(
                             `Placeholder was calculated (${message.id}): ${message.data.name} of type ${message.data.type}`,
                         );
@@ -237,23 +215,23 @@
                                 context.extensionUri,
                                 context,
                                 pipelineId,
-                                message.data.name,
-                                pythonServerPort,
+                                services,
+                                message.data.name
                             );
-                            removeMessageCallback(placeholderTypeCallback, 'placeholder_type');
+                            services.runtime.Runner.removeMessageCallback(placeholderTypeCallback, 'placeholder_type');
                             cleanupLoadingIndication();
                         } else if (message.id === pipelineId && message.data.name !== requestedPlaceholderName) {
                             return;
                         } else if (message.id === pipelineId) {
                             lastFinishedPipelineId = pipelineId;
                             vscode.window.showErrorMessage(`Selected placeholder is not of type 'Table'.`);
-                            removeMessageCallback(placeholderTypeCallback, 'placeholder_type');
+                            services.runtime.Runner.removeMessageCallback(placeholderTypeCallback, 'placeholder_type');
                             cleanupLoadingIndication();
                         }
                     };
-                    addMessageCallback(placeholderTypeCallback, 'placeholder_type');
-
-                    const runtimeProgressCallback = function (message: RuntimeProgressMessage) {
+                    services.runtime.Runner.addMessageCallback(placeholderTypeCallback, 'placeholder_type')
+
+                    const runtimeProgressCallback = function (message: messages.RuntimeProgressMessage) {
                         printOutputMessage(`Runner-Progress (${message.id}): ${message.data}`);
                         if (
                             message.id === pipelineId &&
@@ -262,25 +240,25 @@
                         ) {
                             lastFinishedPipelineId = pipelineId;
                             vscode.window.showErrorMessage(`Selected text is not a placeholder!`);
-                            removeMessageCallback(runtimeProgressCallback, 'runtime_progress');
+                            services.runtime.Runner.removeMessageCallback(runtimeProgressCallback, 'runtime_progress');
                             cleanupLoadingIndication();
                         }
                     };
-                    addMessageCallback(runtimeProgressCallback, 'runtime_progress');
-
-                    const runtimeErrorCallback = function (message: RuntimeErrorMessage) {
+                    services.runtime.Runner.addMessageCallback(runtimeProgressCallback, 'runtime_progress');
+
+                    const runtimeErrorCallback = function (message: messages.RuntimeErrorMessage) {
                         if (message.id === pipelineId && lastFinishedPipelineId !== pipelineId) {
                             lastFinishedPipelineId = pipelineId;
                             vscode.window.showErrorMessage(`Pipeline ran into an Error!`);
-                            removeMessageCallback(runtimeErrorCallback, 'runtime_error');
+                            services.runtime.Runner.removeMessageCallback(runtimeErrorCallback, 'runtime_error');
                             cleanupLoadingIndication();
                         }
                     };
-                    addMessageCallback(runtimeErrorCallback, 'runtime_error');
+                    services.runtime.Runner.addMessageCallback(runtimeErrorCallback, 'runtime_error');
 
                     runPipelineFile(editor.document.uri, pipelineId);
                 } else {
-                    EDAPanel.createOrShow(context.extensionUri, context, '', undefined, pythonServerPort);
+                    EDAPanel.createOrShow(context.extensionUri, context, '', services, undefined);
                 }
             } else {
                 vscode.window.showErrorMessage('No ative text editor!');
@@ -297,8 +275,8 @@
                     context.extensionUri,
                     context,
                     '',
+                    services,
                     lastSuccessfulPlaceholderName ? lastSuccessfulPlaceholderName : undefinedPanelIdentifier,
-                    pythonServerPort,
                 );
             }, 100);
             setTimeout(() => {
