import * as path from 'node:path';
import * as vscode from 'vscode';
import { Uri } from 'vscode';
import type { LanguageClientOptions, ServerOptions } from 'vscode-languageclient/node.js';
import { LanguageClient, TransportKind } from 'vscode-languageclient/node.js';
import { ast, createSafeDsServices, getModuleMembers, messages, rpc, SafeDsServices } from '@safe-ds/lang';
import { NodeFileSystem } from 'langium/node';
import crypto from 'crypto';
import { AstUtils, LangiumDocument } from 'langium';
import { EDAPanel } from './eda/edaPanel.ts';
<<<<<<< HEAD
import { dumpDiagnostics } from './commands/dumpDiagnostics.js';
import { openDiagnosticsDumps } from './commands/openDiagnosticsDumps.js';
import { isSdsPlaceholder, SdsPipeline } from '../../../safe-ds-lang/src/language/generated/ast.js';
import { installRunner } from './commands/installRunner.js';
import { updateRunner } from './commands/updateRunner.js';
import { SafeDSCustomEditorProvider } from './custom-editor/customEditorProvider.ts';
=======
import { dumpDiagnostics } from './actions/dumpDiagnostics.js';
import { openDiagnosticsDumps } from './actions/openDiagnosticsDumps.js';
import { isSdsPlaceholder } from '../../../safe-ds-lang/src/language/generated/ast.js';
import { installRunner } from './actions/installRunner.js';
import { updateRunner } from './actions/updateRunner.js';
import { safeDsLogger } from './helpers/logging.js';
import { showImage } from './actions/showImage.js';
>>>>>>> 8b7f1e7e

let client: LanguageClient;
let services: SafeDsServices;
let lastFinishedPipelineExecutionId: string | undefined;
let lastSuccessfulPipelineName: string | undefined;
let lastSuccessfulTableName: string | undefined;
let lastSuccessfulPipelinePath: vscode.Uri | undefined;
let lastSuccessfulPipelineNode: ast.SdsPipeline | undefined;

/**
 * This function is called when the extension is activated.
 */
export const activate = async function (context: vscode.ExtensionContext) {
    services = (
        await createSafeDsServices(NodeFileSystem, {
            logger: safeDsLogger.createTaggedLogger('Client Services'),
            userInteractionProvider: {
                showErrorMessage: vscode.window.showErrorMessage,
            },
        })
    ).SafeDs;

    client = createLanguageClient(context);

<<<<<<< HEAD
    registerVSCodeCommands(context);

    SafeDSCustomEditorProvider.registerProvider(context, client);
    SafeDSCustomEditorProvider.registerCommands(context);
};
=======
    registerNotificationListeners(context);
    registerCommands(context);
>>>>>>> 8b7f1e7e

    await client.start();
};

/**
 * This function is called when the extension is deactivated.
 */
export const deactivate = async function (): Promise<void> {
    await services.runtime.PythonServer.stop();
    if (client) {
        await client.stop();
    }
};

const createLanguageClient = function (context: vscode.ExtensionContext): LanguageClient {
    const serverModule = context.asAbsolutePath(path.join('dist', 'extension', 'mainServer.cjs'));
    // The debug options for the server
    // --inspect=6009: runs the server in Node's Inspector mode so VS Code can attach to the server for debugging.
    // By setting `process.env.DEBUG_BREAK` to a truthy value, the language server will wait until a debugger is attached.
    const debugOptions = {
        execArgv: [
            '--nolazy',
            `--inspect${process.env.DEBUG_BREAK ? '-brk' : ''}=${process.env.DEBUG_SOCKET || '6009'}`,
        ],
    };

    // If the extension is launched in debug mode then the debug server options are used
    // Otherwise the run options are used
    const serverOptions: ServerOptions = {
        run: { module: serverModule, transport: TransportKind.ipc },
        debug: { module: serverModule, transport: TransportKind.ipc, options: debugOptions },
    };

    const fileSystemWatcher = vscode.workspace.createFileSystemWatcher('**/*.{sds,sdsstub,sdsdev}');
    context.subscriptions.push(fileSystemWatcher);

    // Options to control the language client
    const clientOptions: LanguageClientOptions = {
        documentSelector: [
            { scheme: 'file', language: 'safe-ds' },
            { scheme: 'file', language: 'safe-ds-stub' },
            { scheme: 'file', language: 'safe-ds-dev' },
        ],
        synchronize: {
            // Notify the server about file changes to files contained in the workspace
            fileEvents: fileSystemWatcher,
        },
        outputChannel: safeDsLogger,
    };

    // Create the language client
    return new LanguageClient('safe-ds', 'Safe-DS', serverOptions, clientOptions);
};

const registerNotificationListeners = function (context: vscode.ExtensionContext) {
    context.subscriptions.push(
        client.onNotification(rpc.InstallRunnerNotification.type, async () => {
            await installRunner(context, client)();
        }),
        client.onNotification(rpc.RunnerStartedNotification.type, async ({ port }: rpc.RunnerStartedParams) => {
            await services.runtime.PythonServer.connectToPort(port);
        }),
        client.onNotification(rpc.UpdateRunnerNotification.type, async () => {
            await updateRunner(context, client)();
        }),
        client.onNotification(rpc.ShowImageNotification.type, showImage(context)),
    );
};

const registerCommands = function (context: vscode.ExtensionContext) {
    context.subscriptions.push(
        vscode.commands.registerCommand('safe-ds.dumpDiagnostics', dumpDiagnostics(context)),
        vscode.commands.registerCommand('safe-ds.exploreTable', exploreTable(context)),
        vscode.commands.registerCommand('safe-ds.installRunner', installRunner(context, client)),
        vscode.commands.registerCommand('safe-ds.openDiagnosticsDumps', openDiagnosticsDumps(context)),
        vscode.commands.registerCommand('safe-ds.refreshWebview', refreshWebview(context)),
        vscode.commands.registerCommand('safe-ds.updateRunner', updateRunner(context, client)),
    );
};

const refreshWebview = function (context: vscode.ExtensionContext) {
    return async () => {
        if (
            !lastSuccessfulPipelinePath ||
            !lastFinishedPipelineExecutionId ||
            !lastSuccessfulPipelineName ||
            !lastSuccessfulTableName ||
            !lastSuccessfulPipelineNode
        ) {
            vscode.window.showErrorMessage('No EDA Panel to refresh!');
            return;
        }
        EDAPanel.kill(lastSuccessfulPipelineName! + '.' + lastSuccessfulTableName!);
        setTimeout(() => {
            EDAPanel.createOrShow(
                context.extensionUri,
                context,
                lastFinishedPipelineExecutionId!,
                services,
                lastSuccessfulPipelinePath!,
                lastSuccessfulPipelineName!,
                lastSuccessfulPipelineNode!,
                lastSuccessfulTableName!,
            );
        }, 100);
        setTimeout(() => {
            vscode.commands.executeCommand('workbench.action.webview.openDeveloperTools');
        }, 100);
    };
};

const doRunPipelineFile = async function (
    filePath: vscode.Uri | undefined,
    pipelineExecutionId: string,
    knownPipelineName?: string,
    placeholderNames?: string[],
) {
    const document = await getPipelineDocument(filePath);

    if (document) {
        // Run it
        let pipelineName;
        if (!knownPipelineName) {
            const firstPipeline = getModuleMembers(<ast.SdsModule>document.parseResult.value).find(ast.isSdsPipeline);
            if (firstPipeline === undefined) {
                safeDsLogger.error('Cannot execute: no pipeline found');
                vscode.window.showErrorMessage('The current file cannot be executed, as no pipeline could be found.');
                return;
            }
            pipelineName = services.builtins.Annotations.getPythonName(firstPipeline) ?? firstPipeline.name;
        } else {
            pipelineName = knownPipelineName;
        }

        safeDsLogger.info(`Launching Pipeline (${pipelineExecutionId}): ${filePath} - ${pipelineName}`);

        await services.runtime.Runner.executePipeline(pipelineExecutionId, document, pipelineName, placeholderNames);
    }
};

const exploreTable = (context: vscode.ExtensionContext) => {
    return async (documentUri: string, nodePath: string) => {
        await vscode.workspace.saveAll();

        const uri = Uri.parse(documentUri);

        const document = await getPipelineDocument(Uri.parse(documentUri));
        if (!document) {
            vscode.window.showErrorMessage('Could not find document.');
            return;
        }

        const root = document.parseResult.value;
        const placeholderNode = services.workspace.AstNodeLocator.getAstNode(root, nodePath);
        if (!isSdsPlaceholder(placeholderNode)) {
            vscode.window.showErrorMessage('Selected node is not a placeholder.');
            return;
        }

        const pipelineNode = AstUtils.getContainerOfType(placeholderNode, ast.isSdsPipeline);
        if (!pipelineNode) {
            vscode.window.showErrorMessage('Selected placeholder is not in a pipeline.');
            return;
        }

        const pipelineName = pipelineNode.name;
        const requestedPlaceholderName = placeholderNode.name;

        // gen custom id for pipeline
        const pipelineExecutionId = crypto.randomUUID();

        let loadingInProgress = true; // Flag to track loading status
        // Show progress indicator
        vscode.window.withProgress(
            {
                location: vscode.ProgressLocation.Window,
                title: 'Loading Table...',
            },
            (progress, _) => {
                progress.report({ increment: 0 });
                return new Promise<void>((resolve) => {
                    // Resolve the promise when loading is no longer in progress
                    const checkInterval = setInterval(() => {
                        if (!loadingInProgress) {
                            clearInterval(checkInterval);
                            resolve();
                        }
                    }, 1000); // Check every second
                });
            },
        );
        const cleanupLoadingIndication = () => {
            loadingInProgress = false;
        };

        const placeholderTypeCallback = function (message: messages.PlaceholderTypeMessage) {
            safeDsLogger.info(
                `Placeholder was calculated (${message.id}): ${message.data.name} of type ${message.data.type}`,
            );
            if (message.id === pipelineExecutionId && message.data.name === requestedPlaceholderName) {
                lastFinishedPipelineExecutionId = pipelineExecutionId;
                lastSuccessfulPipelinePath = uri;
                lastSuccessfulTableName = requestedPlaceholderName;
                lastSuccessfulPipelineName = pipelineName;
                lastSuccessfulPipelineNode = pipelineNode;
                EDAPanel.createOrShow(
                    context.extensionUri,
                    context,
                    pipelineExecutionId,
                    services,
                    uri,
                    pipelineName,
                    pipelineNode,
                    message.data.name,
                );
                services.runtime.PythonServer.removeMessageCallback('placeholder_type', placeholderTypeCallback);
                cleanupLoadingIndication();
            }
        };
        services.runtime.PythonServer.addMessageCallback('placeholder_type', placeholderTypeCallback);

        const runtimeProgressCallback = function (message: messages.RuntimeProgressMessage) {
            safeDsLogger.info(`Runner-Progress (${message.id}): ${message.data}`);
            if (
                message.id === pipelineExecutionId &&
                message.data === 'done' &&
                lastFinishedPipelineExecutionId !== pipelineExecutionId
            ) {
                lastFinishedPipelineExecutionId = pipelineExecutionId;
                vscode.window.showErrorMessage(`Selected text is not a placeholder!`);
                services.runtime.PythonServer.removeMessageCallback('runtime_progress', runtimeProgressCallback);
                cleanupLoadingIndication();
            }
        };
        services.runtime.PythonServer.addMessageCallback('runtime_progress', runtimeProgressCallback);

        const runtimeErrorCallback = function (message: messages.RuntimeErrorMessage) {
            if (message.id === pipelineExecutionId && lastFinishedPipelineExecutionId !== pipelineExecutionId) {
                lastFinishedPipelineExecutionId = pipelineExecutionId;
                vscode.window.showErrorMessage(`Pipeline ran into an Error!`);
                services.runtime.PythonServer.removeMessageCallback('runtime_error', runtimeErrorCallback);
                cleanupLoadingIndication();
            }
        };
        services.runtime.PythonServer.addMessageCallback('runtime_error', runtimeErrorCallback);

        await doRunPipelineFile(uri, pipelineExecutionId, pipelineName, [requestedPlaceholderName]);
    };
};

export const getPipelineDocument = async function (
    filePath: vscode.Uri | undefined,
): Promise<LangiumDocument | undefined> {
    await vscode.workspace.saveAll();

    let pipelinePath = filePath;
    // Allow execution via command menu
    if (!pipelinePath && vscode.window.activeTextEditor) {
        pipelinePath = vscode.window.activeTextEditor.document.uri;
    }
    if (
        pipelinePath &&
        !services.LanguageMetaData.fileExtensions.some((extension: string) => pipelinePath!.fsPath.endsWith(extension))
    ) {
        vscode.window.showErrorMessage(`Could not run ${pipelinePath!.fsPath} as it is not a Safe-DS file`);
        return;
    }
    if (!pipelinePath) {
        vscode.window.showErrorMessage('Could not run Safe-DS Pipeline, as no pipeline is currently selected.');
        return;
    }
    // Refresh workspace
    // Do not delete builtins
    services.shared.workspace.LangiumDocuments.all
        .filter(
            (document) =>
                !(
                    ast.isSdsModule(document.parseResult.value) &&
                    (<ast.SdsModule>document.parseResult.value).name === 'safeds.lang'
                ),
        )
        .forEach((oldDocument) => {
            services.shared.workspace.LangiumDocuments.deleteDocument(oldDocument.uri);
        });
    const workspaceSdsFiles = await vscode.workspace.findFiles('**/*.{sds,sdsstub,sdsdev}');
    // Load all documents
    const unvalidatedSdsDocuments = await Promise.all(
        workspaceSdsFiles.map((newDocumentUri) =>
            services.shared.workspace.LangiumDocuments.getOrCreateDocument(newDocumentUri),
        ),
    );
    // Validate them
    const validationErrorMessage = await validateDocuments(services, unvalidatedSdsDocuments);
    if (validationErrorMessage) {
        vscode.window.showErrorMessage(validationErrorMessage);
        return;
    }

    let mainDocument;
    if (!services.shared.workspace.LangiumDocuments.hasDocument(pipelinePath)) {
        mainDocument = await services.shared.workspace.LangiumDocuments.getOrCreateDocument(pipelinePath);
        const mainDocumentValidationErrorMessage = await validateDocuments(services, [mainDocument]);
        if (mainDocumentValidationErrorMessage) {
            vscode.window.showErrorMessage(mainDocumentValidationErrorMessage);
            return;
        }
    } else {
        mainDocument = await services.shared.workspace.LangiumDocuments.getOrCreateDocument(pipelinePath);
    }

    return mainDocument;
};

const validateDocuments = async function (
    sdsServices: SafeDsServices,
    documents: LangiumDocument[],
): Promise<undefined | string> {
    await sdsServices.shared.workspace.DocumentBuilder.build(documents, { validation: true });

    const errors = documents.flatMap((validatedDocument) => {
        const validationInfo = {
            validatedDocument,
            diagnostics: (validatedDocument.diagnostics ?? []).filter((e) => e.severity === 1),
        };
        return validationInfo.diagnostics.length > 0 ? [validationInfo] : [];
    });

    if (errors.length > 0) {
        for (const validationInfo of errors) {
            safeDsLogger.error(`File ${validationInfo.validatedDocument.uri.toString()} has errors:`);
            for (const validationError of validationInfo.diagnostics) {
                safeDsLogger.error(
                    `\tat line ${validationError.range.start.line + 1}: ${
                        validationError.message
                    } [${validationInfo.validatedDocument.textDocument.getText(validationError.range)}]`,
                );
            }
        }
        return 'Cannot run the main pipeline, because some files have errors.';
    }
    return undefined;
};<|MERGE_RESOLUTION|>--- conflicted
+++ resolved
@@ -8,14 +8,6 @@
 import crypto from 'crypto';
 import { AstUtils, LangiumDocument } from 'langium';
 import { EDAPanel } from './eda/edaPanel.ts';
-<<<<<<< HEAD
-import { dumpDiagnostics } from './commands/dumpDiagnostics.js';
-import { openDiagnosticsDumps } from './commands/openDiagnosticsDumps.js';
-import { isSdsPlaceholder, SdsPipeline } from '../../../safe-ds-lang/src/language/generated/ast.js';
-import { installRunner } from './commands/installRunner.js';
-import { updateRunner } from './commands/updateRunner.js';
-import { SafeDSCustomEditorProvider } from './custom-editor/customEditorProvider.ts';
-=======
 import { dumpDiagnostics } from './actions/dumpDiagnostics.js';
 import { openDiagnosticsDumps } from './actions/openDiagnosticsDumps.js';
 import { isSdsPlaceholder } from '../../../safe-ds-lang/src/language/generated/ast.js';
@@ -23,7 +15,7 @@
 import { updateRunner } from './actions/updateRunner.js';
 import { safeDsLogger } from './helpers/logging.js';
 import { showImage } from './actions/showImage.js';
->>>>>>> 8b7f1e7e
+import { SafeDSCustomEditorProvider } from './custom-editor/customEditorProvider.ts';
 
 let client: LanguageClient;
 let services: SafeDsServices;
@@ -48,16 +40,11 @@
 
     client = createLanguageClient(context);
 
-<<<<<<< HEAD
-    registerVSCodeCommands(context);
+    registerNotificationListeners(context);
+    registerCommands(context);
 
     SafeDSCustomEditorProvider.registerProvider(context, client);
     SafeDSCustomEditorProvider.registerCommands(context);
-};
-=======
-    registerNotificationListeners(context);
-    registerCommands(context);
->>>>>>> 8b7f1e7e
 
     await client.start();
 };
