import * as path from 'node:path';
import * as vscode from 'vscode';
import type { LanguageClientOptions, ServerOptions } from 'vscode-languageclient/node.js';
import { LanguageClient, TransportKind } from 'vscode-languageclient/node.js';
import {
    addMessageCallback,
    executePipeline,
<<<<<<< HEAD
    startPythonServer,
    stopPythonServer,
    isPythonServerAvailable,
    pythonServerPort,
} from './pythonServer.js';
import { createSafeDsServicesWithBuiltins, SAFE_DS_FILE_EXTENSIONS, SafeDsServices } from '@safe-ds/lang';
import { NodeFileSystem } from 'langium/node';
import { getSafeDSOutputChannel, initializeLog, printOutputMessage } from './output.js';
import { EDAPanel } from './EDAPanel.ts';
import crypto from 'crypto';

let client: LanguageClient;
let sdsServices: SafeDsServices;
let lastFinishedPipelineId: string | undefined;
=======
    getExecutionContext,
    isPythonServerAvailable,
    sendMessageToPythonServer,
    startPythonServer,
    stopPythonServer,
    tryMapToSafeDSSource,
} from './pythonServer.js';
import { createSafeDsServicesWithBuiltins, SAFE_DS_FILE_EXTENSIONS, SafeDsServices } from '@safe-ds/lang';
import { NodeFileSystem } from 'langium/node';
import { getSafeDSOutputChannel, initializeLog, logOutput, printOutputMessage } from './output.js';
import { createPlaceholderQueryMessage, RuntimeErrorMessage } from './messages.js';
import crypto from 'crypto';
import { URI } from 'langium';

let client: LanguageClient;
let sdsServices: SafeDsServices;
>>>>>>> c9575e79

// This function is called when the extension is activated.
export const activate = function (context: vscode.ExtensionContext): void {
    initializeLog();
    client = startLanguageClient(context);
    startPythonServer();
    createSafeDsServicesWithBuiltins(NodeFileSystem).then((services) => {
        sdsServices = services.SafeDs;
        acceptRunRequests(context);
    });
<<<<<<< HEAD
    const registerCommandWithCheck = (commandId: string, callback: (...args: any[]) => any) => {
        return vscode.commands.registerCommand(commandId, (...args: any[]) => {
            if (!isPythonServerAvailable()) {
            vscode.window.showErrorMessage("Extension not fully started yet.");
            return;
            }
            return callback(...args);
        });
    };
    
    context.subscriptions.push(
        registerCommandWithCheck("eda-test01.runEda", () => {
            EDAPanel.createOrShow(context.extensionUri, context, "", undefined, pythonServerPort);
        }),
    );

    context.subscriptions.push(
        registerCommandWithCheck("eda-test01.runEdaFromTable", () => {
            const { activeTextEditor } = vscode.window;

            if (!activeTextEditor) {
            vscode.window.showErrorMessage("No ative text editor!");
            return;
            }

            const newtableIdentifier = activeTextEditor.document.getText(activeTextEditor.selection);

            if (newtableIdentifier.trim() === "") {
            vscode.window.showErrorMessage("No text selected!");
            return;
            }

            EDAPanel.createOrShow(context.extensionUri, context, "", newtableIdentifier, pythonServerPort);
        }),
    );

    context.subscriptions.push(
        registerCommandWithCheck("eda-test01.runEdaFromContext", () => {
            const editor = vscode.window.activeTextEditor;
            if (editor) {
                const position = editor.selection.active;
                const range = editor.document.getWordRangeAtPosition(position);
                if (range) {
                    const requestedPlaceholderName = editor.document.getText(range);
                    // Check if file ends with .sdspipe
                    if (!editor.document.fileName.endsWith(".sdspipe")) {
                        vscode.window.showErrorMessage("No .sdspipe file selected!");
                        return;
                    }
                    // gen custom id for pipeline
                    const pipelineId = crypto.randomUUID();
                    addMessageCallback((message) => {
                        console.log("tes3t")
                        printOutputMessage(
                            `Placeholder was calculated (${message.id}): ${message.data.name} of type ${message.data.type}`,
                        );
                        if(message.id === pipelineId && message.data.type === "Table" && message.data.name === requestedPlaceholderName) {
                            lastFinishedPipelineId = pipelineId;
                            EDAPanel.createOrShow(context.extensionUri, context, pipelineId, message.data.name, pythonServerPort);
                            // TODO detach callbacks
                        } else if(message.id === pipelineId && message.data.name !== requestedPlaceholderName) {
                            return;
                        } else if(message.id === pipelineId) {
                            lastFinishedPipelineId = pipelineId;
                            vscode.window.showErrorMessage(`Selected placeholder is not of type 'Table'.`);
                            // TODO detach callbacks
                        }
                    }, 'placeholder_type');
                    addMessageCallback((message) => {
                        console.log("tes3t")
                        printOutputMessage(`Runner-Progress (${message.id}): ${message.data}`);                
                        if(message.id === pipelineId && message.data === "done" && lastFinishedPipelineId !== pipelineId) {
                            lastFinishedPipelineId = pipelineId;
                            vscode.window.showErrorMessage(`Selected text is not a placeholder!`);
                            // TODO detach callbacks
                        }
                    }, 'runtime_progress');
                    addMessageCallback((message) => {
                        if(message.id === pipelineId && lastFinishedPipelineId !== pipelineId) {
                            lastFinishedPipelineId = pipelineId;
                            vscode.window.showErrorMessage(`Pipeline ran into an Error!`);
                            // TODO detach callbacks
                        }
                    }, 'runtime_error');
                    executePipeline(sdsServices, editor.document.uri.fsPath, pipelineId);
                } else {
                    EDAPanel.createOrShow(context.extensionUri, context, "", undefined, pythonServerPort);
                }
            } else {
                vscode.window.showErrorMessage("No ative text editor!");
                return;
            }
        }),
    );

    context.subscriptions.push(
        vscode.commands.registerCommand("eda-test01.refreshWebview", () => {
            EDAPanel.kill();
            setTimeout(() => {
                EDAPanel.createOrShow(context.extensionUri, context, "", "newtableIdentifier", pythonServerPort);
            }, 100);
            setTimeout(() => {
                vscode.commands.executeCommand("workbench.action.webview.openDeveloperTools");
            }, 100);
        }),
    );
};

// This function is called when the extension is deactivated.
export const deactivate = function (): Thenable<void> | undefined {
    console.log('Stopping extension...')
    stopPythonServer();
=======
};

// This function is called when the extension is deactivated.
export const deactivate = async function (): Promise<void> {
    await stopPythonServer();
>>>>>>> c9575e79
    if (client) {
        await client.stop();
    }
    return;
};

const startLanguageClient = function (context: vscode.ExtensionContext): LanguageClient {
    const serverModule = context.asAbsolutePath(path.join('dist', 'extension', 'mainServer.cjs'));
    // The debug options for the server
    // --inspect=6009: runs the server in Node's Inspector mode so VS Code can attach to the server for debugging.
    // By setting `process.env.DEBUG_BREAK` to a truthy value, the language server will wait until a debugger is attached.
    const debugOptions = {
        execArgv: [
            '--nolazy',
            `--inspect${process.env.DEBUG_BREAK ? '-brk' : ''}=${process.env.DEBUG_SOCKET || '6009'}`,
        ],
    };

    // If the extension is launched in debug mode then the debug server options are used
    // Otherwise the run options are used
    const serverOptions: ServerOptions = {
        run: { module: serverModule, transport: TransportKind.ipc },
        debug: { module: serverModule, transport: TransportKind.ipc, options: debugOptions },
    };

    const fileSystemWatcher = vscode.workspace.createFileSystemWatcher('**/*.{sdspipe,sdsstub,sdstest}');
    context.subscriptions.push(fileSystemWatcher);

    // Options to control the language client
    const clientOptions: LanguageClientOptions = {
        documentSelector: [{ scheme: 'file', language: 'safe-ds' }],
        synchronize: {
            // Notify the server about file changes to files contained in the workspace
            fileEvents: fileSystemWatcher,
        },
        outputChannel: getSafeDSOutputChannel('[LanguageClient] '),
    };

    // Create the language client and start the client.
    const result = new LanguageClient('safe-ds', 'Safe-DS', serverOptions, clientOptions);

    // Start the client. This will also launch the server
    result.start();
    return result;
};

const acceptRunRequests = function (context: vscode.ExtensionContext) {
<<<<<<< HEAD
=======
    // Register logging message callbacks
>>>>>>> c9575e79
    addMessageCallback((message) => {
        printOutputMessage(
            `Placeholder value is (${message.id}): ${message.data.name} of type ${message.data.type} = ${message.data.value}`,
        );
    }, 'placeholder_value');
<<<<<<< HEAD
    // addMessageCallback((message) => {
    //     printOutputMessage(
    //         `Placeholder was calculated (${message.id}): ${message.data.name} of type ${message.data.type}`,
    //     );
    // }, 'placeholder_type');
    // addMessageCallback((message) => {
    //     printOutputMessage(`Runner-Progress (${message.id}): ${message.data}`);
    // }, 'runtime_progress');
    // addMessageCallback(async (message) => {
    //     let readableStacktraceSafeDs: string[] = [];
    //     const execInfo = getExecutionContext(message.id)!;
    //     const readableStacktracePython = await Promise.all(
    //         (<RuntimeErrorMessage>message).data.backtrace.map(async (frame) => {
    //             const mappedFrame = await tryMapToSafeDSSource(message.id, frame);
    //             if (mappedFrame) {
    //                 readableStacktraceSafeDs.push(
    //                     `\tat ${URI.file(execInfo.path)}#${mappedFrame.line} (${execInfo.path} line ${
    //                         mappedFrame.line
    //                     })`,
    //                 );
    //                 return `\tat ${frame.file} line ${frame.line} (mapped to '${mappedFrame.file}' line ${mappedFrame.line})`;
    //             }
    //             return `\tat ${frame.file} line ${frame.line}`;
    //         }),
    //     );
    //     logOutput(
    //         `Runner-RuntimeError (${message.id}): ${
    //             (<RuntimeErrorMessage>message).data.message
    //         } \n${readableStacktracePython.join('\n')}`,
    //     );
    //     printOutputMessage(
    //         `Safe-DS Error (${message.id}): ${(<RuntimeErrorMessage>message).data.message} \n${readableStacktraceSafeDs
    //             .reverse()
    //             .join('\n')}`,
    //     );
    // }, 'runtime_error');
=======
    addMessageCallback((message) => {
        printOutputMessage(
            `Placeholder was calculated (${message.id}): ${message.data.name} of type ${message.data.type}`,
        );
        const execInfo = getExecutionContext(message.id)!;
        execInfo.calculatedPlaceholders.set(message.data.name, message.data.type);
        sendMessageToPythonServer(createPlaceholderQueryMessage(message.id, message.data.name));
    }, 'placeholder_type');
    addMessageCallback((message) => {
        printOutputMessage(`Runner-Progress (${message.id}): ${message.data}`);
    }, 'runtime_progress');
    addMessageCallback(async (message) => {
        let readableStacktraceSafeDs: string[] = [];
        const execInfo = getExecutionContext(message.id)!;
        const readableStacktracePython = await Promise.all(
            (<RuntimeErrorMessage>message).data.backtrace.map(async (frame) => {
                const mappedFrame = await tryMapToSafeDSSource(message.id, frame);
                if (mappedFrame) {
                    readableStacktraceSafeDs.push(
                        `\tat ${URI.file(execInfo.path)}#${mappedFrame.line} (${execInfo.path} line ${
                            mappedFrame.line
                        })`,
                    );
                    return `\tat ${frame.file} line ${frame.line} (mapped to '${mappedFrame.file}' line ${mappedFrame.line})`;
                }
                return `\tat ${frame.file} line ${frame.line}`;
            }),
        );
        logOutput(
            `Runner-RuntimeError (${message.id}): ${
                (<RuntimeErrorMessage>message).data.message
            } \n${readableStacktracePython.join('\n')}`,
        );
        printOutputMessage(
            `Safe-DS Error (${message.id}): ${(<RuntimeErrorMessage>message).data.message} \n${readableStacktraceSafeDs
                .reverse()
                .join('\n')}`,
        );
    }, 'runtime_error');
    // Register VS Code Entry Points
>>>>>>> c9575e79
    context.subscriptions.push(
        vscode.commands.registerCommand('extension.safe-ds.runPipelineFile', (filePath: vscode.Uri | undefined) => {
            let pipelinePath = filePath;
            // Allow execution via command menu
            if (!pipelinePath && vscode.window.activeTextEditor) {
                pipelinePath = vscode.window.activeTextEditor.document.uri;
            }
            if (
                pipelinePath &&
                !SAFE_DS_FILE_EXTENSIONS.some((extension: string) => pipelinePath!.fsPath.endsWith(extension))
            ) {
                vscode.window.showErrorMessage(`Could not run ${pipelinePath!.fsPath} as it is not a Safe-DS file`);
                return;
            }
            if (!pipelinePath) {
                vscode.window.showErrorMessage('Could not run Safe-DS Pipeline, as no pipeline is currently selected.');
                return;
            }
            const pipelineId = crypto.randomUUID();
            printOutputMessage(`Launching Pipeline (${pipelineId}): ${pipelinePath}`);
            executePipeline(sdsServices, pipelinePath.fsPath, pipelineId);
        }),
    );
<<<<<<< HEAD
=======
    vscode.workspace.onDidChangeConfiguration((event) => {
        if (event.affectsConfiguration('safe-ds.runner.command')) {
            // Try starting runner
            logOutput('Safe-DS Runner Command was updated');
            if (!isPythonServerAvailable()) {
                startPythonServer();
            } else {
                logOutput(
                    'As the Safe-DS Runner is currently successfully running, no attempt to start it will be made',
                );
            }
        }
    });
>>>>>>> c9575e79
};<|MERGE_RESOLUTION|>--- conflicted
+++ resolved
@@ -4,8 +4,10 @@
 import { LanguageClient, TransportKind } from 'vscode-languageclient/node.js';
 import {
     addMessageCallback,
+    getExecutionContext,
+    sendMessageToPythonServer,
+    tryMapToSafeDSSource,
     executePipeline,
-<<<<<<< HEAD
     startPythonServer,
     stopPythonServer,
     isPythonServerAvailable,
@@ -13,31 +15,15 @@
 } from './pythonServer.js';
 import { createSafeDsServicesWithBuiltins, SAFE_DS_FILE_EXTENSIONS, SafeDsServices } from '@safe-ds/lang';
 import { NodeFileSystem } from 'langium/node';
-import { getSafeDSOutputChannel, initializeLog, printOutputMessage } from './output.js';
-import { EDAPanel } from './EDAPanel.ts';
-import crypto from 'crypto';
-
-let client: LanguageClient;
-let sdsServices: SafeDsServices;
-let lastFinishedPipelineId: string | undefined;
-=======
-    getExecutionContext,
-    isPythonServerAvailable,
-    sendMessageToPythonServer,
-    startPythonServer,
-    stopPythonServer,
-    tryMapToSafeDSSource,
-} from './pythonServer.js';
-import { createSafeDsServicesWithBuiltins, SAFE_DS_FILE_EXTENSIONS, SafeDsServices } from '@safe-ds/lang';
-import { NodeFileSystem } from 'langium/node';
 import { getSafeDSOutputChannel, initializeLog, logOutput, printOutputMessage } from './output.js';
 import { createPlaceholderQueryMessage, RuntimeErrorMessage } from './messages.js';
 import crypto from 'crypto';
 import { URI } from 'langium';
+import { EDAPanel } from './EDAPanel.ts';
 
 let client: LanguageClient;
 let sdsServices: SafeDsServices;
->>>>>>> c9575e79
+let lastFinishedPipelineId: string | undefined;
 
 // This function is called when the extension is activated.
 export const activate = function (context: vscode.ExtensionContext): void {
@@ -48,7 +34,6 @@
         sdsServices = services.SafeDs;
         acceptRunRequests(context);
     });
-<<<<<<< HEAD
     const registerCommandWithCheck = (commandId: string, callback: (...args: any[]) => any) => {
         return vscode.commands.registerCommand(commandId, (...args: any[]) => {
             if (!isPythonServerAvailable()) {
@@ -158,16 +143,8 @@
 };
 
 // This function is called when the extension is deactivated.
-export const deactivate = function (): Thenable<void> | undefined {
-    console.log('Stopping extension...')
-    stopPythonServer();
-=======
-};
-
-// This function is called when the extension is deactivated.
 export const deactivate = async function (): Promise<void> {
     await stopPythonServer();
->>>>>>> c9575e79
     if (client) {
         await client.stop();
     }
@@ -215,53 +192,12 @@
 };
 
 const acceptRunRequests = function (context: vscode.ExtensionContext) {
-<<<<<<< HEAD
-=======
     // Register logging message callbacks
->>>>>>> c9575e79
     addMessageCallback((message) => {
         printOutputMessage(
             `Placeholder value is (${message.id}): ${message.data.name} of type ${message.data.type} = ${message.data.value}`,
         );
     }, 'placeholder_value');
-<<<<<<< HEAD
-    // addMessageCallback((message) => {
-    //     printOutputMessage(
-    //         `Placeholder was calculated (${message.id}): ${message.data.name} of type ${message.data.type}`,
-    //     );
-    // }, 'placeholder_type');
-    // addMessageCallback((message) => {
-    //     printOutputMessage(`Runner-Progress (${message.id}): ${message.data}`);
-    // }, 'runtime_progress');
-    // addMessageCallback(async (message) => {
-    //     let readableStacktraceSafeDs: string[] = [];
-    //     const execInfo = getExecutionContext(message.id)!;
-    //     const readableStacktracePython = await Promise.all(
-    //         (<RuntimeErrorMessage>message).data.backtrace.map(async (frame) => {
-    //             const mappedFrame = await tryMapToSafeDSSource(message.id, frame);
-    //             if (mappedFrame) {
-    //                 readableStacktraceSafeDs.push(
-    //                     `\tat ${URI.file(execInfo.path)}#${mappedFrame.line} (${execInfo.path} line ${
-    //                         mappedFrame.line
-    //                     })`,
-    //                 );
-    //                 return `\tat ${frame.file} line ${frame.line} (mapped to '${mappedFrame.file}' line ${mappedFrame.line})`;
-    //             }
-    //             return `\tat ${frame.file} line ${frame.line}`;
-    //         }),
-    //     );
-    //     logOutput(
-    //         `Runner-RuntimeError (${message.id}): ${
-    //             (<RuntimeErrorMessage>message).data.message
-    //         } \n${readableStacktracePython.join('\n')}`,
-    //     );
-    //     printOutputMessage(
-    //         `Safe-DS Error (${message.id}): ${(<RuntimeErrorMessage>message).data.message} \n${readableStacktraceSafeDs
-    //             .reverse()
-    //             .join('\n')}`,
-    //     );
-    // }, 'runtime_error');
-=======
     addMessageCallback((message) => {
         printOutputMessage(
             `Placeholder was calculated (${message.id}): ${message.data.name} of type ${message.data.type}`,
@@ -302,7 +238,6 @@
         );
     }, 'runtime_error');
     // Register VS Code Entry Points
->>>>>>> c9575e79
     context.subscriptions.push(
         vscode.commands.registerCommand('extension.safe-ds.runPipelineFile', (filePath: vscode.Uri | undefined) => {
             let pipelinePath = filePath;
@@ -326,8 +261,6 @@
             executePipeline(sdsServices, pipelinePath.fsPath, pipelineId);
         }),
     );
-<<<<<<< HEAD
-=======
     vscode.workspace.onDidChangeConfiguration((event) => {
         if (event.affectsConfiguration('safe-ds.runner.command')) {
             // Try starting runner
@@ -341,5 +274,4 @@
             }
         }
     });
->>>>>>> c9575e79
 };