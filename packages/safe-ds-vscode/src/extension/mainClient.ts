--- conflicted
+++ resolved
@@ -15,37 +15,25 @@
 } from './pythonServer.js';
 import { ast, createSafeDsServicesWithBuiltins, SafeDsServices } from '@safe-ds/lang';
 import { NodeFileSystem } from 'langium/node';
-<<<<<<< HEAD
-import { getSafeDSOutputChannel, initializeLog, logOutput, printOutputMessage } from './output.js';
+import { getSafeDSOutputChannel, initializeLog, logError, logOutput, printOutputMessage } from './output.js';
+import { createPlaceholderQueryMessage, RuntimeErrorMessage } from './messages.js';
 import { PlaceholderTypeMessage, RuntimeErrorMessage, RuntimeProgressMessage } from './messages.js';
 import crypto from 'crypto';
-import { URI } from 'langium';
+import { LangiumDocument, URI } from 'langium';
 import { EDAPanel } from './EDAPanel.ts';
 
 let client: LanguageClient;
-let sdsServices: SafeDsServices;
+let services: SafeDsServices;
 let lastFinishedPipelineId: string | undefined;
 let lastSuccessfulPlaceholderName: string | undefined;
-=======
-import { getSafeDSOutputChannel, initializeLog, logError, logOutput, printOutputMessage } from './output.js';
-import { createPlaceholderQueryMessage, RuntimeErrorMessage } from './messages.js';
-import crypto from 'crypto';
-import { LangiumDocument, URI } from 'langium';
-
-let client: LanguageClient;
-let services: SafeDsServices;
->>>>>>> 1e393006
 
 // This function is called when the extension is activated.
 export const activate = async function (context: vscode.ExtensionContext) {
     initializeLog();
     client = startLanguageClient(context);
-<<<<<<< HEAD
-    startPythonServer();
-    createSafeDsServicesWithBuiltins(NodeFileSystem).then((services) => {
-        sdsServices = services.SafeDs;
-        acceptRunRequests(context);
-    });
+    await startPythonServer();
+    services = (await createSafeDsServicesWithBuiltins(NodeFileSystem)).SafeDs;
+    acceptRunRequests(context);
     const registerCommandWithCheck = (commandId: string, callback: (...args: any[]) => any) => {
         return vscode.commands.registerCommand(commandId, (...args: any[]) => {
             if (!isPythonServerAvailable()) {
@@ -183,11 +171,6 @@
             }, 100);
         }),
     );
-=======
-    await startPythonServer();
-    services = (await createSafeDsServicesWithBuiltins(NodeFileSystem)).SafeDs;
-    acceptRunRequests(context);
->>>>>>> 1e393006
 };
 
 // This function is called when the extension is deactivated.
