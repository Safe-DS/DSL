import * as path from 'node:path';
import * as vscode from 'vscode';
import { TextEditor, Uri } from 'vscode';
import type { LanguageClientOptions, ServerOptions } from 'vscode-languageclient/node.js';
import { LanguageClient, TransportKind } from 'vscode-languageclient/node.js';
import { ast, createSafeDsServices, getModuleMembers, messages, rpc, SafeDsServices } from '@safe-ds/lang';
import { NodeFileSystem } from 'langium/node';
import { initializeLog, logError, logOutput, printOutputMessage } from './output.js';
import crypto from 'crypto';
<<<<<<< HEAD
import { LangiumDocument, URI } from 'langium';
import { SafeDSCustomTextEditorProvider } from '../custom-editor/customEditorProvider.js';
=======
import { AstUtils, LangiumDocument } from 'langium';
import { EDAPanel } from './eda/edaPanel.ts';
import { dumpDiagnostics } from './commands/dumpDiagnostics.js';
import { openDiagnosticsDumps } from './commands/openDiagnosticsDumps.js';
import { isSdsPlaceholder, SdsPipeline } from '../../../safe-ds-lang/src/language/generated/ast.js';
import { installRunner } from './commands/installRunner.js';
import { updateRunner } from './commands/updateRunner.js';
>>>>>>> 39844c7c

let client: LanguageClient;
let services: SafeDsServices;
let lastFinishedPipelineExecutionId: string | undefined;
let lastSuccessfulPipelineName: string | undefined;
let lastSuccessfulTableName: string | undefined;
let lastSuccessfulPipelinePath: vscode.Uri | undefined;
let lastSuccessfulPipelineNode: ast.SdsPipeline | undefined;

// This function is called when the extension is activated.
export const activate = async function (context: vscode.ExtensionContext) {
    initializeLog();
<<<<<<< HEAD
    client = startLanguageClient(context);
    //await startPythonServer();
    services = (await createSafeDsServicesWithBuiltins(NodeFileSystem)).SafeDs;
    acceptRunRequests(context);

    // Setup for Custom Editor
    SafeDSCustomTextEditorProvider.registerProvider(context, client);
    SafeDSCustomTextEditorProvider.registerCommands(context);
=======
    services = (
        await createSafeDsServices(NodeFileSystem, {
            logger: {
                info: logOutput,
                error: logError,
            },
            userMessageProvider: {
                showErrorMessage: vscode.window.showErrorMessage,
            },
        })
    ).SafeDs;

    client = createLanguageClient(context);
    registerNotificationListeners(context);
    await client.start();

    registerVSCodeCommands(context);
};

const registerNotificationListeners = function (context: vscode.ExtensionContext) {
    client.onNotification(rpc.runnerInstall, async () => {
        await installRunner(context, client, services)();
    });
    client.onNotification(rpc.runnerStarted, async (port: number) => {
        await services.runtime.Runner.connectToPort(port);
    });
    client.onNotification(rpc.runnerUpdate, async () => {
        await updateRunner(context, client, services)();
    });
>>>>>>> 39844c7c
};

// This function is called when the extension is deactivated.
export const deactivate = async function (): Promise<void> {
    await services.runtime.Runner.stopPythonServer();
    if (client) {
        await client.stop();
    }
    return;
};

const createLanguageClient = function (context: vscode.ExtensionContext): LanguageClient {
    const serverModule = context.asAbsolutePath(path.join('dist', 'extension', 'mainServer.cjs'));
    // The debug options for the server
    // --inspect=6009: runs the server in Node's Inspector mode so VS Code can attach to the server for debugging.
    // By setting `process.env.DEBUG_BREAK` to a truthy value, the language server will wait until a debugger is attached.
    const debugOptions = {
        execArgv: [
            '--nolazy',
            `--inspect${process.env.DEBUG_BREAK ? '-brk' : ''}=${process.env.DEBUG_SOCKET || '6009'}`,
        ],
    };

    // If the extension is launched in debug mode then the debug server options are used
    // Otherwise the run options are used
    const serverOptions: ServerOptions = {
        run: { module: serverModule, transport: TransportKind.ipc },
        debug: { module: serverModule, transport: TransportKind.ipc, options: debugOptions },
    };

    const fileSystemWatcher = vscode.workspace.createFileSystemWatcher('**/*.{sds,sdsstub,sdsdev}');
    context.subscriptions.push(fileSystemWatcher);

    // Options to control the language client
    const clientOptions: LanguageClientOptions = {
        documentSelector: [
            { scheme: 'file', language: 'safe-ds' },
            { scheme: 'file', language: 'safe-ds-stub' },
            { scheme: 'file', language: 'safe-ds-dev' },
        ],
        synchronize: {
            // Notify the server about file changes to files contained in the workspace
            fileEvents: fileSystemWatcher,
        },
        outputChannel: vscode.window.createOutputChannel('Safe-DS Language Client', 'log'),
    };

    // Create the language client
    return new LanguageClient('safe-ds', 'Safe-DS', serverOptions, clientOptions);
};

const registerVSCodeCommands = function (context: vscode.ExtensionContext) {
    context.subscriptions.push(vscode.commands.registerCommand('safe-ds.dumpDiagnostics', dumpDiagnostics(context)));
    context.subscriptions.push(
        vscode.commands.registerCommand('safe-ds.installRunner', installRunner(context, client, services)),
    );
    context.subscriptions.push(
        vscode.commands.registerCommand('safe-ds.openDiagnosticsDumps', openDiagnosticsDumps(context)),
    );
    context.subscriptions.push(
        vscode.commands.registerCommand('safe-ds.updateRunner', updateRunner(context, client, services)),
    );

    context.subscriptions.push(vscode.commands.registerCommand('safe-ds.runPipelineFile', commandRunPipelineFile));
    context.subscriptions.push(
        vscode.commands.registerCommand('safe-ds.runEda', async (documentUri: string, nodePath: string) => {
            const editor = vscode.window.activeTextEditor;
            if (!editor) {
                vscode.window.showErrorMessage('No active text editor.');
                return;
            }

            const document = await getPipelineDocument(Uri.parse(documentUri));
            if (!document) {
                vscode.window.showErrorMessage('Internal error.');
                return;
            }

            const root = document.parseResult.value;
            const node = services.workspace.AstNodeLocator.getAstNode(root, nodePath);
            if (!isSdsPlaceholder(node)) {
                vscode.window.showErrorMessage('Selected node is not a placeholder.');
                return;
            }

            const pipelineNode = AstUtils.getContainerOfType(node, ast.isSdsPipeline);
            if (!pipelineNode) {
                vscode.window.showErrorMessage('Selected placeholder is not in a pipeline.');
                return;
            }

            runEda(editor, context, pipelineNode, pipelineNode.name, node.name);
        }),
    );

    context.subscriptions.push(
        vscode.commands.registerCommand('safe-ds.refreshWebview', () => {
            if (
                !lastSuccessfulPipelinePath ||
                !lastFinishedPipelineExecutionId ||
                !lastSuccessfulPipelineName ||
                !lastSuccessfulTableName ||
                !lastSuccessfulPipelineNode
            ) {
                vscode.window.showErrorMessage('No EDA Panel to refresh!');
                return;
            }
            EDAPanel.kill(lastSuccessfulPipelineName! + '.' + lastSuccessfulTableName!);
            setTimeout(() => {
                EDAPanel.createOrShow(
                    context.extensionUri,
                    context,
                    lastFinishedPipelineExecutionId!,
                    services,
                    lastSuccessfulPipelinePath!,
                    lastSuccessfulPipelineName!,
                    lastSuccessfulPipelineNode!,
                    lastSuccessfulTableName!,
                );
            }, 100);
            setTimeout(() => {
                vscode.commands.executeCommand('workbench.action.webview.openDeveloperTools');
            }, 100);
        }),
    );
};

const runPipelineFile = async function (
    filePath: vscode.Uri | undefined,
    pipelineExecutionId: string,
    knownPipelineName?: string,
    placeholderName?: string,
) {
    const document = await getPipelineDocument(filePath);

    if (document) {
        // Run it
        let pipelineName;
        if (!knownPipelineName) {
            const firstPipeline = getModuleMembers(<ast.SdsModule>document.parseResult.value).find(ast.isSdsPipeline);
            if (firstPipeline === undefined) {
                logError('Cannot execute: no pipeline found');
                vscode.window.showErrorMessage('The current file cannot be executed, as no pipeline could be found.');
                return;
            }
            pipelineName = services.builtins.Annotations.getPythonName(firstPipeline) || firstPipeline.name;
        } else {
            pipelineName = knownPipelineName;
        }

        printOutputMessage(`Launching Pipeline (${pipelineExecutionId}): ${filePath} - ${pipelineName}`);

        await services.runtime.Runner.executePipeline(pipelineExecutionId, document, pipelineName, placeholderName);
    }
};

const runEda = function (
    editor: TextEditor,
    context: vscode.ExtensionContext,
    pipelineNode: SdsPipeline,
    pipelineName: string,
    requestedPlaceholderName: string,
) {
    // gen custom id for pipeline
    const pipelineExecutionId = crypto.randomUUID();

    let loadingInProgress = true; // Flag to track loading status
    // Show progress indicator
    vscode.window.withProgress(
        {
            location: vscode.ProgressLocation.Notification,
            title: 'Loading Table ...',
        },
        (progress, _) => {
            progress.report({ increment: 0 });
            return new Promise<void>((resolve) => {
                // Resolve the promise when loading is no longer in progress
                const checkInterval = setInterval(() => {
                    if (!loadingInProgress) {
                        clearInterval(checkInterval);
                        resolve();
                    }
                }, 1000); // Check every second
            });
        },
    );
    const cleanupLoadingIndication = () => {
        loadingInProgress = false;
    };

    const placeholderTypeCallback = function (message: messages.PlaceholderTypeMessage) {
        printOutputMessage(
            `Placeholder was calculated (${message.id}): ${message.data.name} of type ${message.data.type}`,
        );
        if (
            message.id === pipelineExecutionId &&
            // Can be removed altogether if the EDA tool is only triggered via code lenses
            (message.data.type === 'Table' ||
                message.data.type === 'TaggedTable' ||
                message.data.type === 'TimeSeries') &&
            message.data.name === requestedPlaceholderName
        ) {
            lastFinishedPipelineExecutionId = pipelineExecutionId;
            lastSuccessfulPipelinePath = editor.document.uri;
            lastSuccessfulTableName = requestedPlaceholderName;
            lastSuccessfulPipelineName = pipelineName;
            lastSuccessfulPipelineNode = pipelineNode;
            EDAPanel.createOrShow(
                context.extensionUri,
                context,
                pipelineExecutionId,
                services,
                editor.document.uri,
                pipelineName,
                pipelineNode,
                message.data.name,
            );
            services.runtime.Runner.removeMessageCallback(placeholderTypeCallback, 'placeholder_type');
            cleanupLoadingIndication();
        } else if (message.id === pipelineExecutionId && message.data.name !== requestedPlaceholderName) {
            return;
        } else if (message.id === pipelineExecutionId) {
            lastFinishedPipelineExecutionId = pipelineExecutionId;
            vscode.window.showErrorMessage(`Selected placeholder is not of type 'Table'.`);
            services.runtime.Runner.removeMessageCallback(placeholderTypeCallback, 'placeholder_type');
            cleanupLoadingIndication();
        }
    };
    services.runtime.Runner.addMessageCallback(placeholderTypeCallback, 'placeholder_type');

    const runtimeProgressCallback = function (message: messages.RuntimeProgressMessage) {
        printOutputMessage(`Runner-Progress (${message.id}): ${message.data}`);
        if (
            message.id === pipelineExecutionId &&
            message.data === 'done' &&
            lastFinishedPipelineExecutionId !== pipelineExecutionId
        ) {
            lastFinishedPipelineExecutionId = pipelineExecutionId;
            vscode.window.showErrorMessage(`Selected text is not a placeholder!`);
            services.runtime.Runner.removeMessageCallback(runtimeProgressCallback, 'runtime_progress');
            cleanupLoadingIndication();
        }
    };
    services.runtime.Runner.addMessageCallback(runtimeProgressCallback, 'runtime_progress');

    const runtimeErrorCallback = function (message: messages.RuntimeErrorMessage) {
        if (message.id === pipelineExecutionId && lastFinishedPipelineExecutionId !== pipelineExecutionId) {
            lastFinishedPipelineExecutionId = pipelineExecutionId;
            vscode.window.showErrorMessage(`Pipeline ran into an Error!`);
            services.runtime.Runner.removeMessageCallback(runtimeErrorCallback, 'runtime_error');
            cleanupLoadingIndication();
        }
    };
    services.runtime.Runner.addMessageCallback(runtimeErrorCallback, 'runtime_error');

    runPipelineFile(editor.document.uri, pipelineExecutionId, pipelineName, requestedPlaceholderName);
};

export const getPipelineDocument = async function (
    filePath: vscode.Uri | undefined,
): Promise<LangiumDocument | undefined> {
    let pipelinePath = filePath;
    // Allow execution via command menu
    if (!pipelinePath && vscode.window.activeTextEditor) {
        pipelinePath = vscode.window.activeTextEditor.document.uri;
    }
    if (
        pipelinePath &&
        !services.LanguageMetaData.fileExtensions.some((extension: string) => pipelinePath!.fsPath.endsWith(extension))
    ) {
        vscode.window.showErrorMessage(`Could not run ${pipelinePath!.fsPath} as it is not a Safe-DS file`);
        return;
    }
    if (!pipelinePath) {
        vscode.window.showErrorMessage('Could not run Safe-DS Pipeline, as no pipeline is currently selected.');
        return;
    }
    // Refresh workspace
    // Do not delete builtins
    services.shared.workspace.LangiumDocuments.all
        .filter(
            (document) =>
                !(
                    ast.isSdsModule(document.parseResult.value) &&
                    (<ast.SdsModule>document.parseResult.value).name === 'safeds.lang'
                ),
        )
        .forEach((oldDocument) => {
            services.shared.workspace.LangiumDocuments.deleteDocument(oldDocument.uri);
        });
    const workspaceSdsFiles = await vscode.workspace.findFiles('**/*.{sds,sdsstub,sdsdev}');
    // Load all documents
    const unvalidatedSdsDocuments = await Promise.all(
        workspaceSdsFiles.map((newDocumentUri) =>
            services.shared.workspace.LangiumDocuments.getOrCreateDocument(newDocumentUri),
        ),
    );
    // Validate them
    const validationErrorMessage = await validateDocuments(services, unvalidatedSdsDocuments);
    if (validationErrorMessage) {
        vscode.window.showErrorMessage(validationErrorMessage);
        return;
    }

    let mainDocument;
    if (!services.shared.workspace.LangiumDocuments.hasDocument(pipelinePath)) {
        mainDocument = await services.shared.workspace.LangiumDocuments.getOrCreateDocument(pipelinePath);
        const mainDocumentValidationErrorMessage = await validateDocuments(services, [mainDocument]);
        if (mainDocumentValidationErrorMessage) {
            vscode.window.showErrorMessage(mainDocumentValidationErrorMessage);
            return;
        }
    } else {
        mainDocument = await services.shared.workspace.LangiumDocuments.getOrCreateDocument(pipelinePath);
    }

    return mainDocument;
};

const commandRunPipelineFile = async function (filePath: vscode.Uri | undefined) {
    await vscode.workspace.saveAll();
    await runPipelineFile(filePath, crypto.randomUUID());
};

const validateDocuments = async function (
    sdsServices: SafeDsServices,
    documents: LangiumDocument[],
): Promise<undefined | string> {
    await sdsServices.shared.workspace.DocumentBuilder.build(documents, { validation: true });

    const errors = documents.flatMap((validatedDocument) => {
        const validationInfo = {
            validatedDocument,
            diagnostics: (validatedDocument.diagnostics ?? []).filter((e) => e.severity === 1),
        };
        return validationInfo.diagnostics.length > 0 ? [validationInfo] : [];
    });

    if (errors.length > 0) {
        for (const validationInfo of errors) {
            logError(`File ${validationInfo.validatedDocument.uri.toString()} has errors:`);
            for (const validationError of validationInfo.diagnostics) {
                logError(
                    `\tat line ${validationError.range.start.line + 1}: ${
                        validationError.message
                    } [${validationInfo.validatedDocument.textDocument.getText(validationError.range)}]`,
                );
            }
        }
        return 'Cannot run the main pipeline, because some files have errors.';
    }
    return undefined;
};<|MERGE_RESOLUTION|>--- conflicted
+++ resolved
@@ -7,10 +7,6 @@
 import { NodeFileSystem } from 'langium/node';
 import { initializeLog, logError, logOutput, printOutputMessage } from './output.js';
 import crypto from 'crypto';
-<<<<<<< HEAD
-import { LangiumDocument, URI } from 'langium';
-import { SafeDSCustomTextEditorProvider } from '../custom-editor/customEditorProvider.js';
-=======
 import { AstUtils, LangiumDocument } from 'langium';
 import { EDAPanel } from './eda/edaPanel.ts';
 import { dumpDiagnostics } from './commands/dumpDiagnostics.js';
@@ -18,7 +14,7 @@
 import { isSdsPlaceholder, SdsPipeline } from '../../../safe-ds-lang/src/language/generated/ast.js';
 import { installRunner } from './commands/installRunner.js';
 import { updateRunner } from './commands/updateRunner.js';
->>>>>>> 39844c7c
+import { SafeDSCustomTextEditorProvider } from './custom-editor/customEditorProvider.ts';
 
 let client: LanguageClient;
 let services: SafeDsServices;
@@ -31,16 +27,6 @@
 // This function is called when the extension is activated.
 export const activate = async function (context: vscode.ExtensionContext) {
     initializeLog();
-<<<<<<< HEAD
-    client = startLanguageClient(context);
-    //await startPythonServer();
-    services = (await createSafeDsServicesWithBuiltins(NodeFileSystem)).SafeDs;
-    acceptRunRequests(context);
-
-    // Setup for Custom Editor
-    SafeDSCustomTextEditorProvider.registerProvider(context, client);
-    SafeDSCustomTextEditorProvider.registerCommands(context);
-=======
     services = (
         await createSafeDsServices(NodeFileSystem, {
             logger: {
@@ -58,6 +44,9 @@
     await client.start();
 
     registerVSCodeCommands(context);
+
+    SafeDSCustomTextEditorProvider.registerProvider(context, client);
+    SafeDSCustomTextEditorProvider.registerCommands(context);
 };
 
 const registerNotificationListeners = function (context: vscode.ExtensionContext) {
@@ -70,7 +59,6 @@
     client.onNotification(rpc.runnerUpdate, async () => {
         await updateRunner(context, client, services)();
     });
->>>>>>> 39844c7c
 };
 
 // This function is called when the extension is deactivated.
