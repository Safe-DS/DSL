--- conflicted
+++ resolved
@@ -1,9 +1,5 @@
 import { describe, expect, it } from 'vitest';
-<<<<<<< HEAD
-import { listTestResources, listTestsResourcesGroupedByParentDirectory } from './testResources';
-=======
-import { listTestResources } from './testResources.js';
->>>>>>> befa503d
+import { listTestResources, listTestsResourcesGroupedByParentDirectory } from './testResources.js';
 
 describe('listTestResources', () => {
     it('should yield all Safe-DS files in a directory that are not skipped', () => {
