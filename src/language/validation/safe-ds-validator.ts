import { ValidationChecks } from 'langium';
import { SafeDsAstType } from '../generated/ast.js';
import type { SafeDsServices } from '../safe-ds-module.js';
import { nameMustNotStartWithBlockLambdaPrefix, nameShouldHaveCorrectCasing } from './names.js';
import {
    annotationParameterListShouldNotBeEmpty,
    assignmentShouldHaveMoreThanWildcardsAsAssignees,
    classBodyShouldNotBeEmpty,
    enumBodyShouldNotBeEmpty,
    enumVariantParameterListShouldNotBeEmpty,
    functionResultListShouldNotBeEmpty,
    segmentResultListShouldNotBeEmpty,
    typeParameterListShouldNotBeEmpty,
    unionTypeShouldNotHaveASingularTypeArgument,
} from './style.js';
import { templateStringMustHaveExpressionBetweenTwoStringParts } from './other/expressions/templateStrings.js';
import { yieldMustNotBeUsedInPipeline } from './other/statements/assignments.js';
import { attributeMustHaveTypeHint, parameterMustHaveTypeHint, resultMustHaveTypeHint } from './types.js';
import { moduleDeclarationsMustMatchFileKind, moduleWithDeclarationsMustStatePackage } from './other/modules.js';
import { typeParameterConstraintLeftOperandMustBeOwnTypeParameter } from './other/declarations/typeParameterConstraints.js';

/**
 * Register custom validation checks.
 */
export const registerValidationChecks = function (services: SafeDsServices) {
    const registry = services.validation.ValidationRegistry;
    const validator = services.validation.SafeDsValidator;
    const checks: ValidationChecks<SafeDsAstType> = {
        SdsAssignment: [assignmentShouldHaveMoreThanWildcardsAsAssignees],
        SdsAnnotation: [annotationParameterListShouldNotBeEmpty],
        SdsAttribute: [attributeMustHaveTypeHint],
        SdsClassBody: [classBodyShouldNotBeEmpty],
        SdsDeclaration: [nameMustNotStartWithBlockLambdaPrefix, nameShouldHaveCorrectCasing],
        SdsEnumBody: [enumBodyShouldNotBeEmpty],
        SdsEnumVariant: [enumVariantParameterListShouldNotBeEmpty],
        SdsFunction: [functionResultListShouldNotBeEmpty],
        SdsModule: [moduleDeclarationsMustMatchFileKind, moduleWithDeclarationsMustStatePackage],
        SdsParameter: [parameterMustHaveTypeHint],
        SdsResult: [resultMustHaveTypeHint],
        SdsSegment: [segmentResultListShouldNotBeEmpty],
        SdsTemplateString: [templateStringMustHaveExpressionBetweenTwoStringParts],
<<<<<<< HEAD
        SdsTypeParameterList: [typeParameterListShouldNotBeEmpty],
=======
        SdsTypeParameterConstraint: [typeParameterConstraintLeftOperandMustBeOwnTypeParameter],
>>>>>>> cba3abf7
        SdsUnionType: [unionTypeShouldNotHaveASingularTypeArgument],
        SdsYield: [yieldMustNotBeUsedInPipeline],
    };
    registry.register(checks, validator);
};

/**
 * Implementation of custom validations.
 */
export class SafeDsValidator {}<|MERGE_RESOLUTION|>--- conflicted
+++ resolved
@@ -39,11 +39,8 @@
         SdsResult: [resultMustHaveTypeHint],
         SdsSegment: [segmentResultListShouldNotBeEmpty],
         SdsTemplateString: [templateStringMustHaveExpressionBetweenTwoStringParts],
-<<<<<<< HEAD
+        SdsTypeParameterConstraint: [typeParameterConstraintLeftOperandMustBeOwnTypeParameter],
         SdsTypeParameterList: [typeParameterListShouldNotBeEmpty],
-=======
-        SdsTypeParameterConstraint: [typeParameterConstraintLeftOperandMustBeOwnTypeParameter],
->>>>>>> cba3abf7
         SdsUnionType: [unionTypeShouldNotHaveASingularTypeArgument],
         SdsYield: [yieldMustNotBeUsedInPipeline],
     };
