site_name: Safe-DS
repo_url: https://github.com/lars-reimann/Safe-DS
repo_name: Safe-DS

nav:
  - Home: README.md
  - DSL:
      - Language: DSL/README.md
      - Standard Library: Stdlib/API/README.md
  - Python Library:
      - Stdlib/python/table.md
      - Stdlib/python/column.md
      - Stdlib/python/row.md
  - Developer Guide: Development/README.md

# Configuration of MkDocs & Material for MkDocs --------------------------------

theme:
  name: material
  palette:
    # Palette toggle for light mode
    - scheme: default
      toggle:
        icon: material/weather-sunny
        name: Switch to dark mode
      primary: indigo
      accent: indigo

    # Palette toggle for dark mode
    - scheme: slate
      toggle:
        icon: material/weather-night
        name: Switch to light mode
      primary: orange
      accent: orange
  features:
    - content.code.copy
    - navigation.instant
    - navigation.sections

plugins:
  - mkdocstrings:
      handlers:
        python:
          paths:
            - Runtime/safe-ds
  - autorefs
  - search

watch:
  - Runtime/safe-ds

markdown_extensions:
  # Admonitions
  - admonition
  - pymdownx.details

  # Code blocks
  - pymdownx.highlight:
      anchor_linenums: true
  - pymdownx.inlinehilite
  - pymdownx.snippets

<<<<<<< HEAD
nav:
  - Home: README.md
  - DSL:
      - Language: DSL/README.md
      - Standard Library: Stdlib/API/README.md
  - Python Library:
      - Stdlib/python/table.md
      - Stdlib/python/column.md
      - Stdlib/python/row.md
      - Stdlib/python/Tutorials/README.md
  - Developer Guide: Development/README.md
=======
  # Diagrams
  - pymdownx.superfences:
      custom_fences:
        - name: mermaid
          class: mermaid
          format: !!python/name:pymdownx.superfences.fence_code_format # Footnotes


  - footnotes

  # Keys
  - pymdownx.keys

  # Icons & emojis
  - pymdownx.emoji:
      emoji_index: !!python/name:materialx.emoji.twemoji
      emoji_generator: !!python/name:materialx.emoji.to_svg # Images


  - attr_list
  - md_in_html

  # Lists
  - def_list
  - pymdownx.tasklist:
      custom_checkbox: true

  # MathJax
  - pymdownx.arithmatex:
      generic: true

extra_javascript:
  - javascripts/mathjax.js
  - https://polyfill.io/v3/polyfill.min.js?features=es6
  - https://cdn.jsdelivr.net/npm/mathjax@3/es5/tex-mml-chtml.js
>>>>>>> d7c142f0
<|MERGE_RESOLUTION|>--- conflicted
+++ resolved
@@ -11,6 +11,7 @@
       - Stdlib/python/table.md
       - Stdlib/python/column.md
       - Stdlib/python/row.md
+      - Stdlib/python/Tutorials/README.md
   - Developer Guide: Development/README.md
 
 # Configuration of MkDocs & Material for MkDocs --------------------------------
@@ -61,19 +62,6 @@
   - pymdownx.inlinehilite
   - pymdownx.snippets
 
-<<<<<<< HEAD
-nav:
-  - Home: README.md
-  - DSL:
-      - Language: DSL/README.md
-      - Standard Library: Stdlib/API/README.md
-  - Python Library:
-      - Stdlib/python/table.md
-      - Stdlib/python/column.md
-      - Stdlib/python/row.md
-      - Stdlib/python/Tutorials/README.md
-  - Developer Guide: Development/README.md
-=======
   # Diagrams
   - pymdownx.superfences:
       custom_fences:
@@ -108,5 +96,4 @@
 extra_javascript:
   - javascripts/mathjax.js
   - https://polyfill.io/v3/polyfill.min.js?features=es6
-  - https://cdn.jsdelivr.net/npm/mathjax@3/es5/tex-mml-chtml.js
->>>>>>> d7c142f0
+  - https://cdn.jsdelivr.net/npm/mathjax@3/es5/tex-mml-chtml.js