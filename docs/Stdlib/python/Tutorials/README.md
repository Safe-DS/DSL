--- conflicted
+++ resolved
@@ -4,10 +4,6 @@
 
 -   [Data processing](./data_processing.md)
 -   [Data visualization](./visualization.md)
-<<<<<<< HEAD
--   [Titanic](./titanic.md)
-=======
 -   [Machine Learning](./machine_learning.md)
->>>>>>> 86fd0ed9
 
 ---