# Safe-DS Tutorials

## Tutorials

<<<<<<< HEAD
-   [data processing](./data_processing.md)
-   [machine learning](./machine_learning.md)
=======
-   [Data processing](./data_processing.md)
-   [Data visualization](./visualization.md)
>>>>>>> 9b957433

---<|MERGE_RESOLUTION|>--- conflicted
+++ resolved
@@ -2,12 +2,8 @@
 
 ## Tutorials
 
-<<<<<<< HEAD
 -   [data processing](./data_processing.md)
+-   [Data visualization](./visualization.md)
 -   [machine learning](./machine_learning.md)
-=======
--   [Data processing](./data_processing.md)
--   [Data visualization](./visualization.md)
->>>>>>> 9b957433
 
 ---