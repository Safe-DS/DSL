--- conflicted
+++ resolved
@@ -8,12 +8,9 @@
 [tool.poetry.dependencies]
 python = "^3.10"
 pandas = "^1.5.1"
-<<<<<<< HEAD
 scikit-learn = "^1.1.3"
-=======
 seaborn = "^0.12.1"
 matplotlib = "^3.6.2"
->>>>>>> 166684ad
 
 [tool.poetry.dev-dependencies]
 pytest = "^7.2.0"
