import pandas as pd
from safe_ds.data import LabelEncoder, Table


def test_fit_transform_valid() -> None:
<<<<<<< HEAD
    test_table = Table(pd.DataFrame({'cities': ["paris", "paris", "tokyo", "amsterdam"]}))
    le = LabelEncoder()
    assert test_table.schema.has_column("cities")
    test_table = le.fit_transform(test_table, ['cities'])
    assert test_table.schema.has_column("cities")
=======
    test_table = Table(
        pd.DataFrame({"citys": ["paris", "paris", "tokyo", "amsterdam"]})
    )
    le = LabelEncoder()
    assert test_table.schema.has_column("citys")
    test_table = le.fit_transform(test_table, ["citys"])
    assert test_table.schema.has_column("citys")
>>>>>>> 712f8403
    assert test_table.to_columns()[0].get_value(0) == 1
    assert test_table.to_columns()[0].get_value(2) == 2
    assert test_table.to_columns()[0].get_value(3) == 0<|MERGE_RESOLUTION|>--- conflicted
+++ resolved
@@ -1,23 +1,16 @@
 import pandas as pd
+
 from safe_ds.data import LabelEncoder, Table
 
 
 def test_fit_transform_valid() -> None:
-<<<<<<< HEAD
-    test_table = Table(pd.DataFrame({'cities': ["paris", "paris", "tokyo", "amsterdam"]}))
+    test_table = Table(
+        pd.DataFrame({'cities': ["paris", "paris", "tokyo", "amsterdam"]})
+    )
     le = LabelEncoder()
     assert test_table.schema.has_column("cities")
     test_table = le.fit_transform(test_table, ['cities'])
     assert test_table.schema.has_column("cities")
-=======
-    test_table = Table(
-        pd.DataFrame({"citys": ["paris", "paris", "tokyo", "amsterdam"]})
-    )
-    le = LabelEncoder()
-    assert test_table.schema.has_column("citys")
-    test_table = le.fit_transform(test_table, ["citys"])
-    assert test_table.schema.has_column("citys")
->>>>>>> 712f8403
     assert test_table.to_columns()[0].get_value(0) == 1
     assert test_table.to_columns()[0].get_value(2) == 2
     assert test_table.to_columns()[0].get_value(3) == 0