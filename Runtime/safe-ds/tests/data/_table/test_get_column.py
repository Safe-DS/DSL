import pandas as pd
import pytest
from safe_ds.data import Column, Table
from safe_ds.exceptions import UnknownColumnNameError


def test_get_column_valid() -> None:
    table = Table(pd.DataFrame(data={"col1": ["col1_1"], "col2": ["col2_1"]}))
    assert (
        isinstance(table.get_column("col1"), Column)
        and table.get_column("col1")._data[0] == pd.Series(data=["col1_1"])[0]
        and table.get_column("col1")._data[0] == "col1_1"
    )


<<<<<<< HEAD
def test_get_column_invalid():
    with pytest.raises(UnknownColumnNameError):
=======
def test_get_column_invalid() -> None:
    with pytest.raises(ColumnNameError):
>>>>>>> bd03226b
        table = Table(pd.DataFrame(data={"col1": ["col1_1"], "col2": ["col2_1"]}))
        table.get_column("col3")<|MERGE_RESOLUTION|>--- conflicted
+++ resolved
@@ -13,12 +13,7 @@
     )
 
 
-<<<<<<< HEAD
-def test_get_column_invalid():
+def test_get_column_invalid() -> None:
     with pytest.raises(UnknownColumnNameError):
-=======
-def test_get_column_invalid() -> None:
-    with pytest.raises(ColumnNameError):
->>>>>>> bd03226b
         table = Table(pd.DataFrame(data={"col1": ["col1_1"], "col2": ["col2_1"]}))
         table.get_column("col3")