--- conflicted
+++ resolved
@@ -2,11 +2,7 @@
 
 import pandas as pd
 import pytest
-<<<<<<< HEAD
-from safe_ds.data import Table, Column
-=======
 from safe_ds.data import Column, Table
->>>>>>> b17dc276
 from safe_ds.exceptions import ColumnNameDuplicateError, ColumnNameError
 
 
