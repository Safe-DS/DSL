from tempfile import NamedTemporaryFile

import pandas as pd
import pytest
from safe_ds.data import Column, Table
from safe_ds.exceptions import ColumnNameDuplicateError, ColumnNameError


def test_read_csv_valid():
    table = Table.from_csv("tests/resources/test_table_read_csv.csv")
    assert table._data["A"][0] == 1 and table._data["B"][0] == 2


def test_get_column_by_name_valid():
    table = Table(pd.DataFrame(data={"col1": ["col1_1"], "col2": ["col2_1"]}))
    assert (
        isinstance(table.get_column_by_name("col1"), Column)
        and table.get_column_by_name("col1")._data[0] == pd.Series(data=["col1_1"])[0]
        and table.get_column_by_name("col1")._data[0] == "col1_1"
    )


def test_get_column_by_name_invalid():
    with pytest.raises(ColumnNameError):
        table = Table(pd.DataFrame(data={"col1": ["col1_1"], "col2": ["col2_1"]}))
        table.get_column_by_name("col3")


def test_read_csv_invalid():
    with pytest.raises(FileNotFoundError):
        Table.from_csv("tests/resources/test_table_read_csv_invalid.csv")


def test_read_json_valid():
    table = Table.from_json("tests/resources/test_table_read_json.json")
    assert table._data["A"][0] == 1 and table._data["B"][0] == 2


def test_read_json_invalid():
    with pytest.raises(FileNotFoundError):
        Table.from_json("tests/resources/test_table_read_json_invalid.json")


def test_get_row_by_index():
    table = Table.from_csv("tests/resources/test_table_read_csv.csv")
    val = table.get_row_by_index(0)
    assert val._data["A"] == 1 and val._data["B"] == 2


def test_get_row_by_index_negative_index():
    table = Table.from_csv("tests/resources/test_table_read_csv.csv")
    with pytest.raises(KeyError):
        table.get_row_by_index(-1)


def test_get_row_by_index_out_of_bounds_index():
    table = Table.from_csv("tests/resources/test_table_read_csv.csv")
    with pytest.raises(KeyError):
        table.get_row_by_index(5)


@pytest.mark.parametrize(
    "name_from, name_to, column_one, column_two",
    [("A", "D", "D", "B"), ("A", "A", "A", "B")],
)
def test_rename_valid(name_from, name_to, column_one, column_two):
    table: Table = Table.from_csv("tests/resources/test_table_read_csv.csv")
    renamed_table = table.rename_column(name_from, name_to)
    assert renamed_table._data.columns[0] == column_one
    assert renamed_table._data.columns[1] == column_two


@pytest.mark.parametrize(
    "name_from, name_to, error",
    [
        ("C", "D", ColumnNameError),
        ("A", "B", ColumnNameDuplicateError),
        ("D", "D", ColumnNameError),
    ],
)
def test_rename_invalid(name_from, name_to, error):
    table: Table = Table.from_csv("tests/resources/test_table_read_csv.csv")
    with pytest.raises(error):
        table.rename_column(name_from, name_to)


<<<<<<< HEAD
def test_table_column_drop():
    table = Table.from_csv("tests/resources/test_table_read_csv.csv")
    transformed_table = table.drop_columns(["A"])
    assert (
        "B" in transformed_table._data.columns
        and "A" not in transformed_table._data.columns
    )


def test_table_column_keep():
    table = Table.from_csv("tests/resources/test_table_read_csv.csv")
    transformed_table = table.keep_columns(["A"])
    assert (
        "A" in transformed_table._data.columns
        and "B" not in transformed_table._data.columns
    )


def test_table_column_keep_warning():
    table = Table.from_csv("tests/resources/test_table_read_csv.csv")
    with pytest.raises(ColumnNameError):
        table.keep_columns(["C"])


def test_table_column_drop_warning():
    table = Table.from_csv("tests/resources/test_table_read_csv.csv")
    with pytest.raises(ColumnNameError):
        table.drop_columns(["C"])
=======
def test_write_and_read_json_valid():
    table = Table(pd.DataFrame(data={"col1": ["col1_1"], "col2": ["col2_1"]}))
    with NamedTemporaryFile() as tmp_table_file:
        tmp_table_file.close()
        with open(tmp_table_file.name, "w", encoding="utf-8") as tmp_file:
            table.to_json(tmp_file.name)
        with open(tmp_table_file.name, "r", encoding="utf-8") as tmp_file:
            table_r = Table.from_json(tmp_file.name)
    assert table._data.equals(table_r._data)


def test_write_and_read_csv_valid():
    table = Table(pd.DataFrame(data={"col1": ["col1_1"], "col2": ["col2_1"]}))
    with NamedTemporaryFile() as tmp_table_file:
        tmp_table_file.close()
        with open(tmp_table_file.name, "w", encoding="utf-8") as tmp_file:
            table.to_csv(tmp_file.name)
        with open(tmp_table_file.name, "r", encoding="utf-8") as tmp_file:
            table_r = Table.from_csv(tmp_file.name)
    assert table._data.equals(table_r._data)
>>>>>>> b17dc276
<|MERGE_RESOLUTION|>--- conflicted
+++ resolved
@@ -84,7 +84,6 @@
         table.rename_column(name_from, name_to)
 
 
-<<<<<<< HEAD
 def test_table_column_drop():
     table = Table.from_csv("tests/resources/test_table_read_csv.csv")
     transformed_table = table.drop_columns(["A"])
@@ -113,7 +112,8 @@
     table = Table.from_csv("tests/resources/test_table_read_csv.csv")
     with pytest.raises(ColumnNameError):
         table.drop_columns(["C"])
-=======
+
+
 def test_write_and_read_json_valid():
     table = Table(pd.DataFrame(data={"col1": ["col1_1"], "col2": ["col2_1"]}))
     with NamedTemporaryFile() as tmp_table_file:
@@ -133,5 +133,4 @@
             table.to_csv(tmp_file.name)
         with open(tmp_table_file.name, "r", encoding="utf-8") as tmp_file:
             table_r = Table.from_csv(tmp_file.name)
-    assert table._data.equals(table_r._data)
->>>>>>> b17dc276
+    assert table._data.equals(table_r._data)