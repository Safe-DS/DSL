--- conflicted
+++ resolved
@@ -1,10 +1,7 @@
 import pytest
 from safe_ds.data import Table
-<<<<<<< HEAD
 from safe_ds.data import Row
-=======
 from safe_ds.exceptions import ColumnNameDuplicateError, ColumnNameError
->>>>>>> 075e7c1d
 
 
 def test_read_csv_valid():
@@ -27,7 +24,6 @@
         Table.from_json("tests/resources/test_table_read_json_invalid.json")
 
 
-<<<<<<< HEAD
 def test_get_row_by_index():
     table = Table.from_csv("tests/resources/test_table_read_csv.csv")
     val = table.get_row_by_index(0)
@@ -37,7 +33,7 @@
     with pytest.raises(KeyError):
         table.get_row_by_index(5)
 
-=======
+
 @pytest.mark.parametrize(
     "name_from, name_to, column_one, column_two",
     [("A", "D", "D", "B"), ("A", "A", "A", "B")],
@@ -60,5 +56,4 @@
 def test_rename_invalid(name_from, name_to, error):
     table: Table = Table.from_csv("tests/resources/test_table_read_csv.csv")
     with pytest.raises(error):
-        table.rename_column(name_from, name_to)
->>>>>>> 075e7c1d
+        table.rename_column(name_from, name_to)