--- conflicted
+++ resolved
@@ -2,7 +2,6 @@
 
 import pandas as pd
 import pytest
-
 from safe_ds.data import Table
 from safe_ds.exceptions import ColumnNameDuplicateError, ColumnNameError
 
@@ -27,28 +26,6 @@
         Table.from_json("tests/resources/test_table_read_json_invalid.json")
 
 
-<<<<<<< HEAD
-def test_write_and_read_json_valid():
-    table = Table(pd.DataFrame(data={"col1": ["col1_1"], "col2": ["col2_1"]}))
-    tmp_table_file = NamedTemporaryFile()
-    tmp_table_file.close()
-    with open(tmp_table_file.name, 'w') as tmp_file:
-        table.to_json(tmp_file.name)
-    with open(tmp_table_file.name, 'r') as tmp_file:
-        table_r = Table.from_json(tmp_file.name)
-    assert table._data.equals(table_r._data)
-
-
-def test_write_and_read_csv_valid():
-    table = Table(pd.DataFrame(data={"col1": ["col1_1"], "col2": ["col2_1"]}))
-    tmp_table_file = NamedTemporaryFile()
-    tmp_table_file.close()
-    with open(tmp_table_file.name, 'w') as tmp_file:
-        table.to_csv(tmp_file.name)
-    with open(tmp_table_file.name, 'r') as tmp_file:
-        table_r = Table.from_csv(tmp_file.name)
-    assert table._data.equals(table_r._data)
-=======
 def test_get_row_by_index():
     table = Table.from_csv("tests/resources/test_table_read_csv.csv")
     val = table.get_row_by_index(0)
@@ -90,4 +67,25 @@
     table: Table = Table.from_csv("tests/resources/test_table_read_csv.csv")
     with pytest.raises(error):
         table.rename_column(name_from, name_to)
->>>>>>> ea77478a
+
+
+def test_write_and_read_json_valid():
+    table = Table(pd.DataFrame(data={"col1": ["col1_1"], "col2": ["col2_1"]}))
+    tmp_table_file = NamedTemporaryFile()
+    tmp_table_file.close()
+    with open(tmp_table_file.name, 'w') as tmp_file:
+        table.to_json(tmp_file.name)
+    with open(tmp_table_file.name, 'r') as tmp_file:
+        table_r = Table.from_json(tmp_file.name)
+    assert table._data.equals(table_r._data)
+
+
+def test_write_and_read_csv_valid():
+    table = Table(pd.DataFrame(data={"col1": ["col1_1"], "col2": ["col2_1"]}))
+    tmp_table_file = NamedTemporaryFile()
+    tmp_table_file.close()
+    with open(tmp_table_file.name, 'w') as tmp_file:
+        table.to_csv(tmp_file.name)
+    with open(tmp_table_file.name, 'r') as tmp_file:
+        table_r = Table.from_csv(tmp_file.name)
+    assert table._data.equals(table_r._data)