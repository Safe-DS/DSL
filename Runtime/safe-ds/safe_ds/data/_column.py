from __future__ import annotations
from safe_ds.exceptions import IndexOutOfBoundsError, ColumnSizeError
from ._column_type import ColumnType

from typing import Any

import pandas as pd
<<<<<<< HEAD
=======
from safe_ds.exceptions import ColumnSizeError, IndexOutOfBoundsError

from ._column_type import ColumnType
>>>>>>> 9d776bf9


class Column:
    def __init__(self, data: pd.Series, name: str, column_type: ColumnType):
        self._data: pd.Series = data
        self._name: str = name
        self._type: ColumnType = column_type

    @property
    def name(self) -> str:
        """
        Get the name of the Column

        Returns
        -------
        name: str
            The name of the column
        """
        return self._name

    @property
    def type(self) -> ColumnType:
        """
        Get the type of the Column

        Returns
        -------
        type: ColumnType
            The type of the column
        """
        return self._type

    def __getitem__(self, index: int) -> Any:
        return self.get_value(index)

    def get_value(self, index: int) -> Any:
        """
        Returns column value at specified index, starting at 0.

        Parameters
        ----------
        index : int
            Index of requested element as integer.

        Returns
        -------
        value
            Value at index in column.

        Raises
        ------
        IndexOutOfBoundsError
            If the given index does not exist in the column.
        """
        if index < 0 or index >= self._data.size:
            raise IndexOutOfBoundsError(index)

        return self._data[index]

    def idness(self) -> float:
        """
        Calculates the idness of this column (number of unique values / number of rows).

        Returns
        -------
        idness: float
            The idness of the column
        """
        if self._data.size == 0:
            raise ColumnSizeError("> 0", "0")
        return self._data.nunique() / self._data.size

    @property
    def statistics(self) -> ColumnStatistics:
        return ColumnStatistics(self)

    def count_null_values(self) -> int:
        """
        Returns the number of null values in the column.

        Returns
        -------
        count : int
            Number of null values
        """
        return self._data.isna().sum()

    def __eq__(self, other):
        if not isinstance(other, Column):
            return NotImplemented
        if self is other:
            return True
        return self._data.equals(other._data) and self.name == other.name

    def __hash__(self):
        return hash((self._data, self.name))


class ColumnStatistics:
    def __init__(self, column: Column):
        self.column = column

    def max(self) -> float:
        """
        Returns the maximum value of the column.

        Returns
        -------
        max:
            the maximum value

        Raises
        ------
        TypeError
            If the data contains non-numerical data.
        """
        if not self.column._type.is_numeric():
            raise TypeError("The column contains non numerical data.")
        return self.column._data.max()

    def min(self) -> float:
        """
        Returns the minimum value of the column.

        Returns
        -------
        min:
            the minimum value

        Raises
        ------
        TypeError
            If the data contains non-numerical data.
        """
        if not self.column._type.is_numeric():
            raise TypeError("The column contains non numerical data.")
        return self.column._data.min()

    def mean(self) -> float:
        """
        Returns the mean value of the column.

        Returns
        -------
        mean:
            the mean value

        Raises
        ------
        TypeError
            If the data contains non-numerical data.
        """
        if not self.column._type.is_numeric():
            raise TypeError("The column contains non numerical data.")
        return self.column._data.mean()

    def mode(self):
        """
        Returns the mode of the column.

        Returns
        -------
        mode:
            the mode
        """
        return self.column._data.mode()[0]

    def median(self) -> float:
        """
        Returns the median value of the column.

        Returns
        -------
        median:
            the median value

        Raises
        ------
        TypeError
            If the data contains non-numerical data.
        """
        if not self.column._type.is_numeric():
            raise TypeError("The column contains non numerical data.")
        return self.column._data.median()<|MERGE_RESOLUTION|>--- conflicted
+++ resolved
@@ -1,16 +1,9 @@
 from __future__ import annotations
 from safe_ds.exceptions import IndexOutOfBoundsError, ColumnSizeError
 from ._column_type import ColumnType
-
 from typing import Any
 
 import pandas as pd
-<<<<<<< HEAD
-=======
-from safe_ds.exceptions import ColumnSizeError, IndexOutOfBoundsError
-
-from ._column_type import ColumnType
->>>>>>> 9d776bf9
 
 
 class Column:
