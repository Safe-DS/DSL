from __future__ import annotations

import pandas as pd

from safe_ds.exceptions import IndexOutOfBoundsError
<<<<<<< HEAD
from ._column_type import ColumnType
=======
from safe_ds.exceptions._data_exceptions import ColumnSizeError
>>>>>>> 8d9cb67d


class Column:
    def __init__(self, data: pd.Series, name: str, column_type: ColumnType):
        self._data: pd.Series = data
        self.name: str = name
        self.type: ColumnType = column_type

    def get_value_by_position(self, index: int):
        """
        Returns column value at specified index, starting at 0.

        Parameters
        ----------
        index : int
            Index of requested element as integer.

        Returns
        -------
        value
            Value at index in column.

        Raises
        ------
        IndexOutOfBoundsError
            If the given index does not exist in the column.
        """
        if index < 0 or index >= self._data.size:
            raise IndexOutOfBoundsError(index)

        return self._data[index]

<<<<<<< HEAD
    @property
    def statistics(self) -> ColumnStatistics:
        return ColumnStatistics(self)


class ColumnStatistics:

    def __init__(self, column: Column):
        self.column = column

    def get_max(self):
        """
        Returns the maximum value of the column. Raises a TypeError if the data contains non numerical data.

        Returns
        -------
        max:
            the maximum value
        """
        if (
            not self.column.type.is_numeric()
        ):
            raise TypeError("The column contains non numerical data.")
        return self.column._data.max()

    def get_min(self):
        """
        Returns the minimum value of the column. Raises a TypeError if the data contains non numerical data.

        Returns
        -------
        min:
            the minimum value
        """
        if (
            not self.column.type.is_numeric()
        ):
            raise TypeError("The column contains non numerical data.")
        return self.column._data.min()

    def get_mean(self):
        """
        Returns the mean value of the column. Raises a TypeError if the data contains non numerical data.

        Returns
        -------
        mean:
            the mean value
        """
        if (
            not self.column.type.is_numeric()
        ):
            raise TypeError("The column contains non numerical data.")
        return self.column._data.mean()

    def get_mode(self):
        """
        Returns the mode of the column.

        Returns
        -------
        mode:
            the mode
        """
        return self.column._data.mode()[0]

    def get_median(self):
        """
        Returns the median value of the column. Raises a TypeError if the data contains non numerical data.

        Returns
        -------
        median:
            the median value
        """
        if (
            not self.column.type.is_numeric()
        ):
            raise TypeError("The column contains non numerical data.")
        return self.column._data.median()
=======
    def idness(self) -> float:
        """
        Calculates the idness of this column (number of unique values / number of rows).

        Returns
        -------
        idness: float
            The idness of the column
        """
        if self._data.size == 0:
            raise ColumnSizeError("> 0", "0")
        return self._data.nunique() / self._data.size
>>>>>>> 8d9cb67d
<|MERGE_RESOLUTION|>--- conflicted
+++ resolved
@@ -1,13 +1,9 @@
 from __future__ import annotations
 
 import pandas as pd
-
 from safe_ds.exceptions import IndexOutOfBoundsError
-<<<<<<< HEAD
+from safe_ds.exceptions._data_exceptions import ColumnSizeError
 from ._column_type import ColumnType
-=======
-from safe_ds.exceptions._data_exceptions import ColumnSizeError
->>>>>>> 8d9cb67d
 
 
 class Column:
@@ -40,7 +36,19 @@
 
         return self._data[index]
 
-<<<<<<< HEAD
+    def idness(self) -> float:
+        """
+        Calculates the idness of this column (number of unique values / number of rows).
+
+        Returns
+        -------
+        idness: float
+            The idness of the column
+        """
+        if self._data.size == 0:
+            raise ColumnSizeError("> 0", "0")
+        return self._data.nunique() / self._data.size
+
     @property
     def statistics(self) -> ColumnStatistics:
         return ColumnStatistics(self)
@@ -120,18 +128,4 @@
             not self.column.type.is_numeric()
         ):
             raise TypeError("The column contains non numerical data.")
-        return self.column._data.median()
-=======
-    def idness(self) -> float:
-        """
-        Calculates the idness of this column (number of unique values / number of rows).
-
-        Returns
-        -------
-        idness: float
-            The idness of the column
-        """
-        if self._data.size == 0:
-            raise ColumnSizeError("> 0", "0")
-        return self._data.nunique() / self._data.size
->>>>>>> 8d9cb67d
+        return self.column._data.median()