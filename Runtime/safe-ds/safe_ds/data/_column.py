--- conflicted
+++ resolved
@@ -5,6 +5,7 @@
 import pandas as pd
 
 from safe_ds.exceptions import ColumnSizeError, IndexOutOfBoundsError
+
 from ._column_type import ColumnType
 
 
@@ -110,7 +111,7 @@
 
 class ColumnStatistics:
     def __init__(self, column: Column):
-        self._column = column
+        self.column = column
 
     def max(self) -> float:
         """
@@ -126,9 +127,9 @@
         TypeError
             If the data contains non-numerical data.
         """
-        if not self._column._type.is_numeric():
-            raise TypeError("The column contains non numerical data.")
-        return self._column._data.max()
+        if not self.column._type.is_numeric():
+            raise TypeError("The column contains non numerical data.")
+        return self.column._data.max()
 
     def min(self) -> float:
         """
@@ -144,9 +145,9 @@
         TypeError
             If the data contains non-numerical data.
         """
-        if not self._column._type.is_numeric():
-            raise TypeError("The column contains non numerical data.")
-        return self._column._data.min()
+        if not self.column._type.is_numeric():
+            raise TypeError("The column contains non numerical data.")
+        return self.column._data.min()
 
     def mean(self) -> float:
         """
@@ -162,9 +163,9 @@
         TypeError
             If the data contains non-numerical data.
         """
-        if not self._column._type.is_numeric():
-            raise TypeError("The column contains non numerical data.")
-        return self._column._data.mean()
+        if not self.column._type.is_numeric():
+            raise TypeError("The column contains non numerical data.")
+        return self.column._data.mean()
 
     def mode(self) -> Any:
         """
@@ -175,7 +176,7 @@
         mode:
             the mode
         """
-        return self._column._data.mode()[0]
+        return self.column._data.mode()[0]
 
     def median(self) -> float:
         """
@@ -191,9 +192,8 @@
         TypeError
             If the data contains non-numerical data.
         """
-        if not self._column._type.is_numeric():
-            raise TypeError("The column contains non numerical data.")
-<<<<<<< HEAD
+        if not self.column._type.is_numeric():
+            raise TypeError("The column contains non numerical data.")
         return self.column._data.median()
 
     def sum(self) -> float:
@@ -254,7 +254,4 @@
         """
         if not self.column.type.is_numeric():
             raise NonNumericColumnError
-        return self.column._data.std()
-=======
-        return self._column._data.median()
->>>>>>> 7d460028
+        return self.column._data.std()