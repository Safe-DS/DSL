from __future__ import annotations
from safe_ds.data import Table
import pandas as pd

from sklearn.impute import SimpleImputer
import numpy as np
from enum import Enum


# noinspection PyProtectedMember
class Imputer:
    """
    Imputes the Data for a given Table

    it is also needed to apply a strategy befor imputing
    """
    class Strategy:
        def __init__(self, _imp: SimpleImputer):
            self._imp = _imp


        @staticmethod
        def Mean():
            return Imputer.Strategy(SimpleImputer(missing_values=np.nan, strategy='mean'))


        @staticmethod
        def Mode():
<<<<<<< HEAD
            return Imputer.Strategy(SimpleImputer(missing_values=np.nan, strategy='most_frequent'))
=======
            return Imputer.Strategy(SimpleImputer(missing_values=np.nan, strategy='most'))
>>>>>>> 5fb83a46


        @staticmethod
        def Median():
            return Imputer.Strategy(SimpleImputer(missing_values=np.nan, strategy='median'))

        @staticmethod
        def Constant(val):
            return Imputer.Strategy(SimpleImputer(missing_values=np.nan, strategy='constant', fill_value=val))

    def __init__(self, strat : Imputer.Strategy):
        self._imp = strat._imp

    def fit(self, table : Table):
        self._imp.fit(table._data)


    def transform(self, table: Table) -> Table:
        names = table._data.columns
        return Table(pd.DataFrame(self._imp.transform(table._data),columns=names))

    def fit_transform(self, table: Table) -> Table:
        self._imp.fit(table._data)
        names = table._data.columns
        return  Table(pd.DataFrame(self._imp.transform(table._data),columns=names))


<|MERGE_RESOLUTION|>--- conflicted
+++ resolved
@@ -21,16 +21,18 @@
 
         @staticmethod
         def Mean():
+            """
+
+            Returns
+            -------
+
+            """
             return Imputer.Strategy(SimpleImputer(missing_values=np.nan, strategy='mean'))
 
 
         @staticmethod
         def Mode():
-<<<<<<< HEAD
             return Imputer.Strategy(SimpleImputer(missing_values=np.nan, strategy='most_frequent'))
-=======
-            return Imputer.Strategy(SimpleImputer(missing_values=np.nan, strategy='most'))
->>>>>>> 5fb83a46
 
 
         @staticmethod
