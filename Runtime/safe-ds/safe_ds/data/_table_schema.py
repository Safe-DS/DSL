from __future__ import annotations

from collections import OrderedDict
from dataclasses import dataclass

<<<<<<< HEAD
from safe_ds.exceptions import UnknownColumnNameError
=======
import pandas as pd
from safe_ds.exceptions import ColumnNameError
>>>>>>> 5f835638

from ._column_type import ColumnType


@dataclass
class TableSchema:
    """Stores column names and corresponding data types for a table

    Parameters
    ----------
    column_names: list[str]
        Column names as an array
    data_types: list[ColumnType]
        Datatypes as an array using ColumnTypes

    """

    _schema: OrderedDict

    def __init__(self, column_names: list[str], data_types: list[ColumnType]):
        self._schema = OrderedDict()
        for column_name, data_type in zip(column_names, data_types):
            self._schema[column_name] = data_type

    def has_column(self, column_name: str) -> bool:
        """
        Returns if the schema contains a given column

        Parameters
        ----------
        column_name : str
            The name of the column you want to look for

        Returns
        -------
        contains: bool
            If it contains the column
        """
        return column_name in self._schema

    def get_type_of_column(self, column_name: str) -> ColumnType:
        """
        Returns the type of the given column

        Parameters
        ----------
        column_name : str
            The name of the column you want the type of

        Returns
        -------
        type: ColumnType
            The type of the column

        Raises
        ------
        ColumnNameError
            If the specified target column name doesn't exist
        """
        if not self.has_column(column_name):
            raise UnknownColumnNameError([column_name])
        return self._schema[column_name]

    def _get_column_index_by_name(self, column_name: str) -> int:
        """
        Returns the index of the column with the given column_name

        Parameters
        ----------
        column_name: str
            The column_name you want the index for

        Returns
        -------
        The index of the column
        """
        return list(self._schema.keys()).index(column_name)

    @staticmethod
    def _from_dataframe(dataframe: pd.DataFrame) -> TableSchema:
        """
        Constructs a TableSchema from a Dataframe. This function is not supposed to be exposed to the user.

        Parameters
        ----------
        dataframe: pd.Dataframe
            The Dataframe to construct the TableSchema from.

        Returns
        -------
        _from_dataframe: TableSchema
            The constructed TableSchema

        """
        return TableSchema(
            column_names=dataframe.columns,
            data_types=list(
                map(ColumnType.from_numpy_dtype, dataframe.dtypes.to_list())
            ),
        )

    def __str__(self) -> str:
        """
        Returns a pretty print String for the TableSchema

        Returns
        -------
        output_string: str
            the pretty String
        """
        column_count = len(self._schema)
        output_string = f"TableSchema:\nColumn Count: {column_count}\nColumns:\n"
        for column_name, data_type in self._schema.items():
            output_string += f"    {column_name}, {data_type}\n"
        return output_string<|MERGE_RESOLUTION|>--- conflicted
+++ resolved
@@ -3,13 +3,8 @@
 from collections import OrderedDict
 from dataclasses import dataclass
 
-<<<<<<< HEAD
+import pandas as pd
 from safe_ds.exceptions import UnknownColumnNameError
-=======
-import pandas as pd
-from safe_ds.exceptions import ColumnNameError
->>>>>>> 5f835638
-
 from ._column_type import ColumnType
 
 
