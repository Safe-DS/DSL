--- conflicted
+++ resolved
@@ -4,7 +4,6 @@
 from dataclasses import dataclass
 
 import numpy as np
-
 from safe_ds.exceptions import ColumnNameError
 
 
@@ -67,22 +66,6 @@
             raise ColumnNameError([column_name])
         return self._schema[column_name]
 
-<<<<<<< HEAD
-    def __str__(self) -> str:
-        """
-        Returns a pretty print String for the TableSchema
-
-        Returns
-        -------
-        output_string: str
-            the pretty String
-        """
-        column_count = len(self._schema)
-        output_string = f"TableSchema:\nColumn Count: {column_count}\nColumns:\n"
-        for column_name, data_type in self._schema.items():
-            output_string += f"    {column_name}, {data_type}\n"
-        return output_string
-=======
     def _get_column_index_by_name(self, column_name: str):
         """
         Returns the index of the column with the given column_name
@@ -97,4 +80,18 @@
         The index of the column
         """
         return list(self._schema.keys()).index(column_name)
->>>>>>> 5d10c6e9
+
+    def __str__(self) -> str:
+        """
+        Returns a pretty print String for the TableSchema
+
+        Returns
+        -------
+        output_string: str
+            the pretty String
+        """
+        column_count = len(self._schema)
+        output_string = f"TableSchema:\nColumn Count: {column_count}\nColumns:\n"
+        for column_name, data_type in self._schema.items():
+            output_string += f"    {column_name}, {data_type}\n"
+        return output_string