--- conflicted
+++ resolved
@@ -2,12 +2,8 @@
 
 import numpy
 import pandas as pd
-<<<<<<< HEAD
 
-from safe_ds.data import TableSchema
-=======
-from safe_ds.data import Row
->>>>>>> ea77478a
+from safe_ds.data import TableSchema, Row
 from safe_ds.exceptions import ColumnNameDuplicateError, ColumnNameError
 
 
