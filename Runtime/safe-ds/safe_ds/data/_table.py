--- conflicted
+++ resolved
@@ -2,12 +2,7 @@
 
 import numpy
 import pandas as pd
-<<<<<<< HEAD
-
-from safe_ds.data import TableSchema, Row
-=======
-from safe_ds.data import Column, Row
->>>>>>> 3b13b641
+from safe_ds.data import TableSchema, Column, Row
 from safe_ds.exceptions import ColumnNameDuplicateError, ColumnNameError
 
 
