--- conflicted
+++ resolved
@@ -254,17 +254,9 @@
             If the specified target column name doesn't exist
         """
         if column_name in self._data.columns:
-<<<<<<< HEAD
-            return Column(
-                self._data[column_name].copy(deep=True),
-                column_name,
-                ColumnType.from_numpy_dtype(self._data[column_name].dtype),
-            )
-        raise UnknownColumnNameError([column_name])
-=======
             return Column(self._data[column_name].copy(deep=True), column_name)
+            
         raise ColumnNameError([column_name])
->>>>>>> bd03226b
 
     def drop_columns(self, column_names: list[str]) -> Table:
         """Returns a Table without the given columns
