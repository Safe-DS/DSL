--- conflicted
+++ resolved
@@ -494,7 +494,6 @@
         """
         return self.schema.has_column(column_name)
 
-<<<<<<< HEAD
     def list_columns_with_missing_values(self) -> list[Column]:
         """
         Returns a list of all the columns, that have at least one missing value or an empty list, if there are none.
@@ -510,7 +509,7 @@
             if column.has_missing_values():
                 columns_with_missing_values.append(column)
         return columns_with_missing_values
-=======
+        
     def list_columns_with_non_numerical_values(self) -> list[Column]:
         """
         Get a list of Columns only containing non-numerical values
@@ -525,7 +524,6 @@
             if not data_type.is_numeric():
                 cols.append(self.get_column(column_name))
         return cols
->>>>>>> db5cac98
 
     def __eq__(self, other: typing.Any) -> bool:
         if not isinstance(other, Table):
