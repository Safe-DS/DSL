from __future__ import annotations

import functools
import os.path
import typing
from pathlib import Path
from typing import Callable, Optional, Union

import pandas as pd
from IPython.core.display_functions import display, DisplayHandle
from pandas import DataFrame, Series
from safe_ds.exceptions import (
    ColumnLengthMismatchError,
    ColumnSizeError,
    DuplicateColumnNameError,
    IndexOutOfBoundsError,
    MissingSchemaError,
    SchemaMismatchError,
    UnknownColumnNameError, NonNumericColumnError,
)

from ._column import Column, ColumnStatistics
from ._row import Row
from ._table_schema import TableSchema


# noinspection PyProtectedMember
class Table:
    def __init__(self, data: typing.Iterable, schema: Optional[TableSchema] = None):
        """
        Create a new Table

        Parameters
        ----------
        data: typing.Iterable
            the data you want to save in the table
        schema: TableSchema
            the schema for the table
            None by default, if None the schema will be provided by the data that is given
            If a schema is set, there is no check if this schema is compatible with the data!
        """
        self._data: pd.Dataframe = (
            data if isinstance(data, pd.DataFrame) else pd.DataFrame(data)
        )
        if schema is None:
            if self.count_columns() == 0:
                raise MissingSchemaError()
            self.schema: TableSchema = TableSchema._from_dataframe(self._data)
        else:
            self.schema = schema

        self._data = self._data.reset_index(drop=True)
        self._data.columns = list(range(self.count_columns()))

    def get_row(self, index: int) -> Row:
        """
        returns the row of the Table for a given Index
        Parameters
        ----------
        index : int

        Returns
        -------
        a Row of the Table
        Raises
        ------
        IndexOutOfBoundsError
            if the index doesn't exist
        """
        if len(self._data.index) - 1 < index or index < 0:
            raise IndexOutOfBoundsError(index)
        return Row(self._data.iloc[[index]].squeeze(), self.schema)

    @staticmethod
    def from_json(path: str) -> Table:
        """
        Reads data from a JSON file into a Table

        Parameters
        ----------
        path : str
            Path to the file as String

        Returns
        -------
        table : Table
            The Table read from the file

        Raises
        ------
        FileNotFoundError
            If the specified file does not exist
        ValueError
            If the file could not be read
        """

        try:
            return Table(pd.read_json(path))
        except FileNotFoundError as exception:
            raise FileNotFoundError(f'File "{path}" does not exist') from exception
        except Exception as exception:
            raise ValueError(
                f'Could not read file from "{path}" as JSON'
            ) from exception

    @staticmethod
    def from_csv(path: str) -> Table:
        """
        Reads data from a CSV file into a Table.

        Parameters
        ----------
        path : str
            Path to the file as String

        Returns
        -------
        table : Table
            The Table read from the file

        Raises
        ------
        FileNotFoundError
            If the specified file does not exist
        ValueError
            If the file could not be read
        """

        try:
            return Table(pd.read_csv(path))
        except FileNotFoundError as exception:
            raise FileNotFoundError(f'File "{path}" does not exist') from exception
        except Exception as exception:
            raise ValueError(f'Could not read file from "{path}" as CSV') from exception

    @staticmethod
    def from_rows(rows: list[Row]) -> Table:
        """
        Returns a table combined from a list of given rows.

        Parameters
        ----------
        rows : list[Row]
            Rows to be combined. Should have a matching schema.

        Returns
        -------
        table : Table
            The generated table.

        Raises
        ------
        SchemaMismatchError
            If one of the schemas of the rows does not match.
        """
        schema_compare: TableSchema = rows[0].schema
        row_array: list[Series] = []

        for row in rows:
            if schema_compare != row.schema:
                raise SchemaMismatchError()
            row_array.append(row._data)

        dataframe: DataFrame = pd.DataFrame(row_array)
        dataframe.columns = schema_compare.get_column_names()
        return Table(dataframe)

    @staticmethod
    def from_columns(columns: list[Column]) -> Table:
        """
        Returns a table combined from a list of given columns.

        Parameters
        ----------
        columns : list[Column]
            Columns to be combined. Each column should be the same size.

        Returns
        -------
        table : Table
            The generated table.

        Raises
        ------
        ColumnLengthMismatchError
            If at least one of the columns has a different length than at least one other column
        """
        dataframe: DataFrame = pd.DataFrame()

        for column in columns:
            if column._data.size != columns[0]._data.size:
                raise ColumnLengthMismatchError(
                    "\n".join(
                        [f"{column.name}: {column._data.size}" for column in columns]
                    )
                )
            dataframe[column.name] = column._data

        return Table(dataframe)

    def to_json(self, path_to_file: str) -> None:
        """
        Write the data from the table into a json file.
        If the file and/or the directories do not exist they will be created. If the file does already exist it will be overwritten.

        Parameters
        ----------
        path_to_file : The path as String to the output file.
        """
        Path(os.path.dirname(path_to_file)).mkdir(parents=True, exist_ok=True)
        data_to_json = self._data.copy()
        data_to_json.columns = self.schema.get_column_names()
        data_to_json.to_json(path_to_file)

    def to_csv(self, path_to_file: str) -> None:
        """
        Write the data from the table into a csv file.
        If the file and/or the directories do not exist they will be created. If the file does already exist it will be overwritten.

        Parameters
        ----------
        path_to_file : The path as String to the output file.
        """
        Path(os.path.dirname(path_to_file)).mkdir(parents=True, exist_ok=True)
        data_to_csv = self._data.copy()
        data_to_csv.columns = self.schema.get_column_names()
        data_to_csv.to_csv(path_to_file, index=False)

    def rename_column(self, old_name: str, new_name: str) -> Table:
        """
        Rename a single column by providing the previous name and the future name of it.

        Parameters
        ----------
        old_name : str
            Old name of the target column
        new_name : str
            New name of the target column

        Returns
        -------
        table : Table
            The Table with the renamed column

        Raises
        ------
        ColumnNameError
            If the specified old target column name doesn't exist
        DuplicateColumnNameError
            If the specified new target column name already exists
        """
        if old_name not in self.schema.get_column_names():
            raise UnknownColumnNameError([old_name])
        if old_name == new_name:
            return self
        if new_name in self.schema.get_column_names():
            raise DuplicateColumnNameError(new_name)

        new_df = self._data.copy()
        new_df.columns = self.schema.get_column_names()
        return Table(new_df.rename(columns={old_name: new_name}))

    def get_column(self, column_name: str) -> Column:
        """
        Returns a new instance of column with the data of the described column of the table.

        Parameters
        ----------
        column_name : str
            The name of the column you want to get in return

        Returns
        -------
        column : Column
            A new instance of Column by the given name

        Raises
        ------
        UnknownColumnNameError
            If the specified target column name doesn't exist
        """
        if self.schema.has_column(column_name):
            return Column(
                self._data.iloc[
                    :, [self.schema._get_column_index_by_name(column_name)]
                ].squeeze(),
                column_name,
            )

        raise UnknownColumnNameError([column_name])

    def drop_columns(self, column_names: list[str]) -> Table:
        """
        Returns a table without the given columns

        Parameters
        ----------
        column_names : list[str]
            A List containing all columns to be dropped

        Returns
        -------
        table : Table
            A Table without the given columns

        Raises
        ------
        ColumnNameError
            If any of the given columns does not exist
        """
        invalid_columns = []
        column_indices = []
        for name in column_names:
            if not self.schema.has_column(name):
                invalid_columns.append(name)
            else:
                column_indices.append(self.schema._get_column_index_by_name(name))
        if len(invalid_columns) != 0:
            raise UnknownColumnNameError(invalid_columns)
        transformed_data = self._data.drop(labels=column_indices, axis="columns")
        transformed_data.columns = list(
            name for name in self.schema.get_column_names() if name not in column_names
        )
        return Table(transformed_data)

    def keep_columns(self, column_names: list[str]) -> Table:
        """
        Returns a table with exactly the given columns

        Parameters
        ----------
        column_names : list[str]
            A List containing only the columns to be kept

        Returns
        -------
        table : Table
            A Table containing only the given columns

        Raises
        ------
        ColumnNameError
            If any of the given columns does not exist
        """
        invalid_columns = []
        column_indices = []
        for name in column_names:
            if not self.schema.has_column(name):
                invalid_columns.append(name)
            else:
                column_indices.append(self.schema._get_column_index_by_name(name))
        if len(invalid_columns) != 0:
            raise UnknownColumnNameError(invalid_columns)
        transformed_data = self._data[column_indices]
        transformed_data.columns = list(
            name for name in self.schema.get_column_names() if name in column_names
        )
        return Table(transformed_data)

    def to_rows(self) -> list[Row]:
        """
        Returns a list of Rows from the current table.

        Returns
        -------
        rows : list[Row]
            List of Row objects
        """
        return [
            Row(series_row, self.schema) for (_, series_row) in self._data.iterrows()
        ]

    def filter_rows(self, query: Callable[[Row], bool]) -> Table:
        """
        Returns a table with rows filtered by applied lambda function

        Parameters
        ----------
        query : lambda function
            A lambda function that is applied to all rows

        Returns
        -------
        table : Table
            A Table containing only the rows filtered by the query lambda function
        """

        rows: list[Row] = [row for row in self.to_rows() if query(row)]
        result_table: Table = self.from_rows(rows)
        return result_table

    def count_rows(self) -> int:
        """
        Returns the number of rows in the table

        Returns
        -------
        count : int
            Number of rows
        """
        return self._data.shape[0]

    def count_columns(self) -> int:
        """
        Returns the number of columns in the table

        Returns
        -------
        count : int
            Number of columns
        """
        return self._data.shape[1]

    def to_columns(self) -> list[Column]:
        """
        Returns a list of Columns from the current table.

        Returns
        -------
        columns : list[Columns]
            List of Columns objects
        """
        return [self.get_column(name) for name in self.schema.get_column_names()]

    def drop_duplicate_rows(self) -> Table:
        """
        Returns a copy of the Table with every duplicate row removed.

        Returns
        -------
        result: Table
            The table with the duplicate rows removed

        """
        df = self._data.drop_duplicates(ignore_index=True)
        df.columns = self.schema.get_column_names()
        return Table(df)

    def replace_column(self, old_column_name: str, new_column: Column) -> Table:
        """
        Returns a copy of the Table with the specified old column replaced by a new column. Keeps the order of columns.

        Parameters
        ----------
        old_column_name: str
            Name of the old column, to be replaced

        new_column: Column
            New column, to replace the old column

        Returns
        -------
        result: Table
            Table where the old column is replaced by the new column

        Raises
        ------
        UnknownColumnNameError
            If the old column does not exist

        DuplicateColumnNameError
            If the new column already exists and the existing column is not affected by the replacement

        ColumnSizeError
            If the size of the column does not match the amount of rows
        """
        if old_column_name not in self.schema.get_column_names():
            raise UnknownColumnNameError([old_column_name])

        if (
            new_column.name in self.schema.get_column_names()
            and new_column.name != old_column_name
        ):
            raise DuplicateColumnNameError(new_column.name)

        if self.count_rows() != new_column._data.size:
            raise ColumnSizeError(str(self.count_rows()), str(new_column._data.size))

        if old_column_name != new_column.name:
            renamed_table = self.rename_column(old_column_name, new_column.name)
            result = renamed_table._data
            result.columns = renamed_table.schema.get_column_names()
        else:
            result = self._data.copy()
            result.columns = self.schema.get_column_names()

        result[new_column.name] = new_column._data
        return Table(result)

    def add_column(self, column: Column) -> Table:
        """
        Returns the original table with the provided column attached at the end.

        Returns
        -------
        result: Table
            The table with the column attached

        Raises
        ------
        DuplicateColumnNameError
            If the new column already exists

        ColumnSizeError
            If the size of the column does not match the amount of rows

        """
        if self.schema.has_column(column.name):
            raise DuplicateColumnNameError(column.name)

        if column._data.size != self.count_rows():
            raise ColumnSizeError(str(self.count_rows()), str(column._data.size))

        result = self._data.copy()
        result.columns = self.schema.get_column_names()
        result[column.name] = column._data
        return Table(result)

    def add_columns(self, columns: Union[list[Column], Table]) -> Table:
        """
        Add multiple columns to a table

        Parameters
        ----------
        columns: list[Column] or Table
            the columns you want to add

        Returns
        -------
        result: Table
            A new table which combines the original table and the given columns
        """
        if isinstance(columns, Table):
            columns = columns.to_columns()
        result = self._data.copy()
        result.columns = self.schema.get_column_names()
        for column in columns:
            if column.name in result.columns:
                raise DuplicateColumnNameError(column.name)

            if column._data.size != self.count_rows():
                raise ColumnSizeError(str(self.count_rows()), str(column._data.size))

            result[column.name] = column._data
        return Table(result)

    def add_row(self, row: Row) -> Table:
        """
        Add a row to an existing table

        Parameters
        ----------
        row: Row
            the row you want to add

        Returns
        -------
        table: Table
            a new table with the added row at the end

        """
        if self.schema != row.schema:
            raise SchemaMismatchError()
        new_df = pd.concat([self._data, row._data.to_frame().T]).infer_objects()
        new_df.columns = self.schema.get_column_names()
        return Table(new_df)

    def add_rows(self, rows: Union[list[Row], Table]) -> Table:
        """
        Add multiple rows to a table

        Parameters
        ----------
        rows: list[Row] or Table
            the rows you want to add

        Returns
        -------
        result: Table
            A new table which combines the original table and the given rows
        """
        if isinstance(rows, Table):
            rows = rows.to_rows()
        result = self._data
        for row in rows:
            if self.schema != row.schema:
                raise SchemaMismatchError()
        result = pd.concat(
            [result, *[row._data.to_frame().T for row in rows]]
        ).infer_objects()
        result.columns = self.schema.get_column_names()
        return Table(result)

    def has_column(self, column_name: str) -> bool:
        """
        Returns if the table contains a given column

        Parameters
        ----------
        column_name : str
            The name of the column

        Returns
        -------
        contains: bool
            If it contains the column
        """
        return self.schema.has_column(column_name)

    def list_columns_with_missing_values(self) -> list[Column]:
        """
        Returns a list of all the columns, that have at least one missing value or an empty list, if there are none.

        Returns
        -------
        columns_with_missing_values: list[Column]
            The list of columns with missing values
        """
        columns = self.to_columns()
        columns_with_missing_values = []
        for column in columns:
            if column.has_missing_values():
                columns_with_missing_values.append(column)
        return columns_with_missing_values

    def list_columns_with_non_numerical_values(self) -> list[Column]:
        """
        Get a list of Columns only containing non-numerical values

        Returns
        -------
        cols: list[Column]
            the list with only non-numerical Columns
        """
        cols = []
        for column_name, data_type in self.schema._schema.items():
            if not data_type.is_numeric():
                cols.append(self.get_column(column_name))
        return cols

<<<<<<< HEAD
    def get_column_names(self) -> list[str]:
        """
        Get a list of the ordered column names
=======
    def sort_columns(
        self,
        query: Callable[[Column, Column], int] = lambda col1, col2: (
            col1.name > col2.name
        )
        - (col1.name < col2.name),
    ) -> Table:
        """
        Sort a table with the given lambda function.
        If no function is given the columns will be sorted alphabetically.
        This function uses the default python sort algorithm.
        The query should return:
            0, if both columns are equal
            < 0, if the first column should be ordered after the second column
            > 0, if the first column should be ordered before the second column

        Parameters
        ----------
        query: a lambda function
            a lambda function that is used to sort the columns

        Returns
        -------
        new_table: Table
            a new table with the sorted columns
        """
        columns = self.to_columns()
        columns.sort(key=functools.cmp_to_key(query))
        return Table.from_columns(columns)

    def __eq__(self, other: typing.Any) -> bool:
        if not isinstance(other, Table):
            return NotImplemented
        if self is other:
            return True
        table1 = self.sort_columns()
        table2 = other.sort_columns()
        return table1._data.equals(table2._data) and table1.schema == table2.schema
>>>>>>> 09e324b8

        Returns
        -------
        result: list[str]
            Order Column names
        """
        return list(self.schema._schema.keys())

    def transform_column(
        self, name: str, transformer: Callable[[Row], typing.Any]
    ) -> Table:
        """
        Transform provided column by calling provided transformer

        Returns
        -------
        result: Table
            The table with the transformed column

        Raises
        ------
        UnknownColumnNameError
            If the old column does not exist

        """
        if self.has_column(name):
            items: list = [transformer(item) for item in self.to_rows()]
            result: Column = Column(pd.Series(items), name)
            return self.replace_column(name, result)
        raise UnknownColumnNameError([name])

<<<<<<< HEAD
    def summary(self) -> Table:
        """
        Returns a Table with a number of statistical key values for a table

        Returns
        -------
        result: Table
            Table with statistics
        """

        columns = self.to_columns()
        result = pd.DataFrame()
        statistics = {}

        for column in columns:
            statistics = {
                "max": column.statistics.max,
                "min": column.statistics.min,
                "mean": column.statistics.mean,
                "mode": column.statistics.mode,
                "median": column.statistics.median,
                "sum": column.statistics.sum,
                "variance": column.statistics.variance,
                "standard deviation": column.statistics.standard_deviation,
                "idness": column.statistics.idness,
                "stability": column.statistics.stability,
                "row count": column.count
            }
            values = []

            for function in statistics.values():
                try:
                    values.append(function())
                except NonNumericColumnError:
                    values.append("-")

            result = pd.concat([result, pd.DataFrame(values)], axis=1)

        result = pd.concat([pd.DataFrame(list(statistics.keys())), result], axis=1)
        result.columns = [""] + self.get_column_names()

        return Table(result)

    def __eq__(self, other: typing.Any) -> bool:
        if not isinstance(other, Table):
            return NotImplemented
        if self is other:
            return True
        return self._data.equals(other._data) and self.schema == other.schema

    def __hash__(self) -> int:
        return hash(self._data)

    def __repr__(self) -> str:
        tmp = self._data.copy(deep=True)
        tmp.columns = self.get_column_names()
        return tmp.__repr__()

    def __str__(self) -> str:
        tmp = self._data.copy(deep=True)
        tmp.columns = self.get_column_names()
        return tmp.__str__()

    def _ipython_display_(self) -> DisplayHandle:
        """
        Returns a pretty display object for the Table to be used in Jupyter Notebooks

        Returns
        -------
        output: DisplayHandle
            Output object
        """
        tmp = self._data.copy(deep=True)
        tmp.columns = self.get_column_names()

        with pd.option_context('display.max_rows', tmp.shape[0], 'display.max_columns', tmp.shape[1]):
            return display(tmp)
=======
    def slice(
        self,
        start: typing.Optional[int] = None,
        end: typing.Optional[int] = None,
        step: int = 1,
    ) -> Table:
        """
        slices the Table into a new Table

        Parameters
        ----------
        start : int
            first index of the range to be copied into a new table, None by default
        end : int
            last index of the range to be copied into a new table, None by default
        step : int
            the step size to be iterated through the table, 1 by default

        Returns
        -------
        result : Table
            the sliced Table

        Raises
        -------
        ValueError
            raises a ValueError if the index is out of bounds
        """

        if start is None:
            start = 0

        if end is None:
            end = self.count_rows()

        if (
            start < 0
            or end < 0
            or start >= self.count_rows()
            or end > self.count_rows()
            or end < start
        ):
            raise ValueError("the given index is out of bounds")

        new_df = self._data.iloc[start:end:step]
        new_df.columns = self.schema.get_column_names()
        return Table(new_df)

    def split(self, percentage_in_first: float) -> typing.Tuple[Table, Table]:
        """
        splits the Table into two new Tables

        Parameters
        -------
        percentage_in_first : float
            the size of the first returned table in percentage to the given Table

        Returns
        -------
        result: (Table, Table)
            tuple of the splitted Tables


        """
        if percentage_in_first <= 0 or percentage_in_first >= 1:
            raise ValueError("the given percentage is not in range")
        return (
            self.slice(0, round(percentage_in_first * self.count_rows())),
            self.slice(round(percentage_in_first * self.count_rows())),
        )

    def shuffle(self) -> Table:
        """
        shuffles the table randomly
        Returns
        -------
        result : Table
            the shuffled Table

        """
        new_df = self._data.sample(frac=1.0)
        new_df.columns = self.schema.get_column_names()
        return Table(new_df)
>>>>>>> 09e324b8
<|MERGE_RESOLUTION|>--- conflicted
+++ resolved
@@ -638,11 +638,17 @@
                 cols.append(self.get_column(column_name))
         return cols
 
-<<<<<<< HEAD
     def get_column_names(self) -> list[str]:
         """
         Get a list of the ordered column names
-=======
+        
+        Returns
+        -------
+        result: list[str]
+            Order Column names
+        """
+        return list(self.schema._schema.keys())
+        
     def sort_columns(
         self,
         query: Callable[[Column, Column], int] = lambda col1, col2: (
@@ -681,14 +687,6 @@
         table1 = self.sort_columns()
         table2 = other.sort_columns()
         return table1._data.equals(table2._data) and table1.schema == table2.schema
->>>>>>> 09e324b8
-
-        Returns
-        -------
-        result: list[str]
-            Order Column names
-        """
-        return list(self.schema._schema.keys())
 
     def transform_column(
         self, name: str, transformer: Callable[[Row], typing.Any]
@@ -713,7 +711,6 @@
             return self.replace_column(name, result)
         raise UnknownColumnNameError([name])
 
-<<<<<<< HEAD
     def summary(self) -> Table:
         """
         Returns a Table with a number of statistical key values for a table
@@ -791,7 +788,7 @@
 
         with pd.option_context('display.max_rows', tmp.shape[0], 'display.max_columns', tmp.shape[1]):
             return display(tmp)
-=======
+            
     def slice(
         self,
         start: typing.Optional[int] = None,
@@ -874,5 +871,4 @@
         """
         new_df = self._data.sample(frac=1.0)
         new_df.columns = self.schema.get_column_names()
-        return Table(new_df)
->>>>>>> 09e324b8
+        return Table(new_df)