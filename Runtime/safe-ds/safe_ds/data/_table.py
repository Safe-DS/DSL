--- conflicted
+++ resolved
@@ -1,14 +1,9 @@
 from __future__ import annotations
 
 import pandas as pd
-<<<<<<< HEAD
 
-from ..exceptions import ColumnNameDuplicateError, ColumnNameError
-from ._column import Column
-=======
-from safe_ds.data import Row
+from safe_ds.data import Row, Column
 from safe_ds.exceptions import ColumnNameDuplicateError, ColumnNameError
->>>>>>> ea77478a
 
 
 class Table:
