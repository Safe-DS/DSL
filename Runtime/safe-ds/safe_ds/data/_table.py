from __future__ import annotations

import pandas as pd
from safe_ds.data import Column, Row
from safe_ds.exceptions import ColumnNameDuplicateError, ColumnNameError


class Table:
    def __init__(self, data: pd.DataFrame):
        self._data: pd.DataFrame = data

    def get_row_by_index(self, index: int) -> Row:
        """
        returns the row of the Table for a given Index
        Parameters
        ----------
        index : int

        Returns
        -------
        a Row of the Table
        Raises
        ------
        KeyError
            if the index doesn't exist
        """
        if len(self._data.index) - 1 < index or index < 0:
            raise KeyError
        return Row(self._data.iloc[[index]].squeeze())

    @staticmethod
    def from_json(path: str) -> Table:
        """Reads data from a JSON file into a Table

        Parameters
        ----------
        path : str
            Path to the file as String

        Returns
        -------
        table : Table
            The Table read from the file

        Raises
        ------
        FileNotFoundError
            If the specified file does not exist
        ValueError
            If the file could not be read
        """

        try:
            return Table(pd.read_json(path))
        except FileNotFoundError as exception:
            raise FileNotFoundError(f'File "{path}" does not exist') from exception
        except Exception as exception:
            raise ValueError(
                f'Could not read file from "{path}" as JSON'
            ) from exception

    @staticmethod
    def from_csv(path: str) -> Table:
        """Reads data from a CSV file into a Table.

        Parameters
        ----------
        path : str
            Path to the file as String

        Returns
        -------
        table : Table
            The Table read from the file

        Raises
        ------
        FileNotFoundError
            If the specified file does not exist
        ValueError
            If the file could not be read
        """

        try:
            return Table(pd.read_csv(path))
        except FileNotFoundError as exception:
            raise FileNotFoundError(f'File "{path}" does not exist') from exception
        except Exception as exception:
            raise ValueError(f'Could not read file from "{path}" as CSV') from exception

    def rename_column(self, old_name: str, new_name: str) -> Table:
        """Rename a single column by providing the previous name and the future name of it.

        Parameters
        ----------
        old_name : str
            Old name of the target column
        new_name : str
            New name of the target column

        Returns
        -------
        table : Table
            The Table with the renamed column

        Raises
        ------
        ColumnNameError
            If the specified old target column name doesn't exist
        ColumnNameDuplicateError
            If the specified new target column name already exists
        """
        columns: list[str] = self._data.columns

        if old_name not in columns:
            raise ColumnNameError([old_name])
        if old_name == new_name:
            return self
        if new_name in columns:
            raise ColumnNameDuplicateError(new_name)

        return Table(self._data.rename(columns={old_name: new_name}))

<<<<<<< HEAD
    def drop_columns(self, column_names: list[str]) -> Table:
        """
        returns a Table without the given columns

        Parameters
        ----------
        column_names

        Returns
        -------
        a Table without the given columns
=======
    def get_column_by_name(self, column_name: str):
        """
        Returns a new instance of Column with the data of the described column of the Table.

        Parameters
        ----------
        column_name : str
            The name of the column you want to get in return

        Returns
        -------
        column : Column
            A new instance of Column by the given name
>>>>>>> 3b13b641

        Raises
        ------
        ColumnNameError
<<<<<<< HEAD
            If any of the given columns does not exist
        """
        invalid_columns = []
        for name in column_names:
            if name not in self._data.columns:
                invalid_columns.append(name)
        if len(invalid_columns) != 0:
            raise ColumnNameError(invalid_columns)
        transformed_data = self._data.drop(labels=column_names, axis="columns")
        return Table(transformed_data)

    def keep_columns(self, column_names: list[str]) -> Table:
        """
        returns a Table with exactly the given columns

        Parameters
        ----------
        column_names

        Returns
        -------
        a Table containing only the given columns

        Raises
        ------
        ColumnNameError
            If any of the given columns does not exist
        """
        invalid_columns = []
        for name in column_names:
            if name not in self._data.columns:
                invalid_columns.append(name)
        if len(invalid_columns) != 0:
            raise ColumnNameError(invalid_columns)
        transformed_data = self._data[column_names]
        return Table(transformed_data)
=======
            If the specified target column name doesn't exist
        """
        if column_name in self._data.columns:
            return Column(self._data[column_name].copy(deep=True))
        raise ColumnNameError(column_name)
>>>>>>> 3b13b641
<|MERGE_RESOLUTION|>--- conflicted
+++ resolved
@@ -121,19 +121,6 @@
 
         return Table(self._data.rename(columns={old_name: new_name}))
 
-<<<<<<< HEAD
-    def drop_columns(self, column_names: list[str]) -> Table:
-        """
-        returns a Table without the given columns
-
-        Parameters
-        ----------
-        column_names
-
-        Returns
-        -------
-        a Table without the given columns
-=======
     def get_column_by_name(self, column_name: str):
         """
         Returns a new instance of Column with the data of the described column of the Table.
@@ -147,12 +134,31 @@
         -------
         column : Column
             A new instance of Column by the given name
->>>>>>> 3b13b641
 
         Raises
         ------
         ColumnNameError
-<<<<<<< HEAD
+            If the specified target column name doesn't exist
+        """
+        if column_name in self._data.columns:
+            return Column(self._data[column_name].copy(deep=True))
+        raise ColumnNameError([column_name])
+
+    def drop_columns(self, column_names: list[str]) -> Table:
+        """
+        returns a Table without the given columns
+
+        Parameters
+        ----------
+        column_names
+
+        Returns
+        -------
+        a Table without the given columns
+
+        Raises
+        ------
+        ColumnNameError
             If any of the given columns does not exist
         """
         invalid_columns = []
@@ -188,11 +194,4 @@
         if len(invalid_columns) != 0:
             raise ColumnNameError(invalid_columns)
         transformed_data = self._data[column_names]
-        return Table(transformed_data)
-=======
-            If the specified target column name doesn't exist
-        """
-        if column_name in self._data.columns:
-            return Column(self._data[column_name].copy(deep=True))
-        raise ColumnNameError(column_name)
->>>>>>> 3b13b641
+        return Table(transformed_data)