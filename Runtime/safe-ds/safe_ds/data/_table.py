from __future__ import annotations

<<<<<<< HEAD
import numpy
=======
import os.path
from pathlib import Path

>>>>>>> b17dc276
import pandas as pd
from safe_ds.data import TableSchema, Column, Row
from safe_ds.exceptions import ColumnNameDuplicateError, ColumnNameError


class Table:
    def __init__(self, data: pd.DataFrame):
        self._data: pd.DataFrame = data
        self.column_names: list[str] = data.columns
        self.data_types: list[numpy.dtype] = data.dtypes.to_list()
        self.schema: TableSchema = TableSchema(column_names=self.column_names, data_types=self.data_types)

    def get_row_by_index(self, index: int) -> Row:
        """
        returns the row of the Table for a given Index
        Parameters
        ----------
        index : int

        Returns
        -------
        a Row of the Table
        Raises
        ------
        KeyError
            if the index doesn't exist
        """
        if len(self._data.index) - 1 < index or index < 0:
            raise KeyError
        return Row(self._data.iloc[[index]].squeeze())

    @staticmethod
    def from_json(path: str) -> Table:
        """
        Reads data from a JSON file into a Table

        Parameters
        ----------
        path : str
            Path to the file as String

        Returns
        -------
        table : Table
            The Table read from the file

        Raises
        ------
        FileNotFoundError
            If the specified file does not exist
        ValueError
            If the file could not be read
        """

        try:
            return Table(pd.read_json(path))
        except FileNotFoundError as exception:
            raise FileNotFoundError(f'File "{path}" does not exist') from exception
        except Exception as exception:
            raise ValueError(
                f'Could not read file from "{path}" as JSON'
            ) from exception

    @staticmethod
    def from_csv(path: str) -> Table:
        """
        Reads data from a CSV file into a Table.

        Parameters
        ----------
        path : str
            Path to the file as String

        Returns
        -------
        table : Table
            The Table read from the file

        Raises
        ------
        FileNotFoundError
            If the specified file does not exist
        ValueError
            If the file could not be read
        """

        try:
            return Table(pd.read_csv(path))
        except FileNotFoundError as exception:
            raise FileNotFoundError(f'File "{path}" does not exist') from exception
        except Exception as exception:
            raise ValueError(f'Could not read file from "{path}" as CSV') from exception

    def to_json(self, path_to_file: str):
        """
        Write the data from the table into a json file.
        If the file and/or the directories do not exist they will be created. If the file does already exist it will be overwritten.

        Parameters
        ----------
        path_to_file : The path as String to the output file.
        """
        Path(os.path.dirname(path_to_file)).mkdir(parents=True, exist_ok=True)
        self._data.to_json(path_to_file)

    def to_csv(self, path_to_file: str):
        """
        Write the data from the table into a csv file.
        If the file and/or the directories do not exist they will be created. If the file does already exist it will be overwritten.

        Parameters
        ----------
        path_to_file : The path as String to the output file.
        """
        Path(os.path.dirname(path_to_file)).mkdir(parents=True, exist_ok=True)
        self._data.to_csv(path_to_file, index=False)

    def rename_column(self, old_name: str, new_name: str) -> Table:
        """Rename a single column by providing the previous name and the future name of it.

        Parameters
        ----------
        old_name : str
            Old name of the target column
        new_name : str
            New name of the target column

        Returns
        -------
        table : Table
            The Table with the renamed column

        Raises
        ------
        ColumnNameError
            If the specified old target column name doesn't exist
        ColumnNameDuplicateError
            If the specified new target column name already exists
        """
        columns: list[str] = self._data.columns

        if old_name not in columns:
            raise ColumnNameError(old_name)
        if old_name == new_name:
            return self
        if new_name in columns:
            raise ColumnNameDuplicateError(new_name)

        return Table(self._data.rename(columns={old_name: new_name}))

    def get_column_by_name(self, column_name: str):
        """
        Returns a new instance of Column with the data of the described column of the Table.

        Parameters
        ----------
        column_name : str
            The name of the column you want to get in return

        Returns
        -------
        column : Column
            A new instance of Column by the given name

        Raises
        ------
        ColumnNameError
            If the specified target column name doesn't exist
        """
        if column_name in self._data.columns:
            return Column(self._data[column_name].copy(deep=True))
        raise ColumnNameError(column_name)<|MERGE_RESOLUTION|>--- conflicted
+++ resolved
@@ -1,12 +1,9 @@
 from __future__ import annotations
 
-<<<<<<< HEAD
 import numpy
-=======
 import os.path
 from pathlib import Path
 
->>>>>>> b17dc276
 import pandas as pd
 from safe_ds.data import TableSchema, Column, Row
 from safe_ds.exceptions import ColumnNameDuplicateError, ColumnNameError
