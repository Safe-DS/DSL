from __future__ import annotations

import functools
import os.path
import typing
from pathlib import Path
from typing import Callable, Optional, Union

import numpy as np
import pandas as pd
from IPython.core.display_functions import DisplayHandle, display
from pandas import DataFrame, Series
from safe_ds.exceptions import (
    ColumnLengthMismatchError,
    ColumnSizeError,
    DuplicateColumnNameError,
    IndexOutOfBoundsError,
    MissingSchemaError,
    NonNumericColumnError,
    SchemaMismatchError,
    UnknownColumnNameError,
)
from scipy import stats

from ._column import Column
from ._column_type import ColumnType
from ._row import Row
from ._table_schema import TableSchema


# noinspection PyProtectedMember
class Table:
    def __init__(self, data: typing.Iterable, schema: Optional[TableSchema] = None):
        """
        Create a new Table

        Parameters
        ----------
        data: typing.Iterable
            the data you want to save in the table
        schema: TableSchema
            the schema for the table
            None by default, if None the schema will be provided by the data that is given
            If a schema is set, there is no check if this schema is compatible with the data!
        """
        self._data: pd.Dataframe = (
            data if isinstance(data, pd.DataFrame) else pd.DataFrame(data)
        )
        if schema is None:
            if self.count_columns() == 0:
                raise MissingSchemaError()
            self.schema: TableSchema = TableSchema._from_dataframe(self._data)
        else:
            self.schema = schema
            if self._data.empty:
                self._data = pd.DataFrame(columns=self.schema.get_column_names())

        self._data = self._data.reset_index(drop=True)
        self._data.columns = list(range(self.count_columns()))

    def get_row(self, index: int) -> Row:
        """
        returns the row of the Table for a given Index
        Parameters
        ----------
        index : int

        Returns
        -------
        a Row of the Table
        Raises
        ------
        IndexOutOfBoundsError
            if the index doesn't exist
        """
        if len(self._data.index) - 1 < index or index < 0:
            raise IndexOutOfBoundsError(index)
        return Row(self._data.iloc[[index]].squeeze(), self.schema)

    @staticmethod
    def from_json(path: str) -> Table:
        """
        Reads data from a JSON file into a Table

        Parameters
        ----------
        path : str
            Path to the file as String

        Returns
        -------
        table : Table
            The Table read from the file

        Raises
        ------
        FileNotFoundError
            If the specified file does not exist
        ValueError
            If the file could not be read
        """

        try:
            return Table(pd.read_json(path))
        except FileNotFoundError as exception:
            raise FileNotFoundError(f'File "{path}" does not exist') from exception
        except Exception as exception:
            raise ValueError(
                f'Could not read file from "{path}" as JSON'
            ) from exception

    @staticmethod
    def from_csv(path: str) -> Table:
        """
        Reads data from a CSV file into a Table.

        Parameters
        ----------
        path : str
            Path to the file as String

        Returns
        -------
        table : Table
            The Table read from the file

        Raises
        ------
        FileNotFoundError
            If the specified file does not exist
        ValueError
            If the file could not be read
        """

        try:
            return Table(pd.read_csv(path))
        except FileNotFoundError as exception:
            raise FileNotFoundError(f'File "{path}" does not exist') from exception
        except Exception as exception:
            raise ValueError(f'Could not read file from "{path}" as CSV') from exception

    @staticmethod
    def from_rows(rows: list[Row]) -> Table:
        """
        Returns a table combined from a list of given rows.

        Parameters
        ----------
        rows : list[Row]
            Rows to be combined. Should have a matching schema.

        Returns
        -------
        table : Table
            The generated table.

        Raises
        ------
        SchemaMismatchError
            If one of the schemas of the rows does not match.
        """
        schema_compare: TableSchema = rows[0].schema
        row_array: list[Series] = []

        for row in rows:
            if schema_compare != row.schema:
                raise SchemaMismatchError()
            row_array.append(row._data)

        dataframe: DataFrame = pd.DataFrame(row_array)
        dataframe.columns = schema_compare.get_column_names()
        return Table(dataframe)

    @staticmethod
    def from_columns(columns: list[Column]) -> Table:
        """
        Returns a table combined from a list of given columns.

        Parameters
        ----------
        columns : list[Column]
            Columns to be combined. Each column should be the same size.

        Returns
        -------
        table : Table
            The generated table.

        Raises
        ------
        ColumnLengthMismatchError
            If at least one of the columns has a different length than at least one other column
        """
        dataframe: DataFrame = pd.DataFrame()

        for column in columns:
            if column._data.size != columns[0]._data.size:
                raise ColumnLengthMismatchError(
                    "\n".join(
                        [f"{column.name}: {column._data.size}" for column in columns]
                    )
                )
            dataframe[column.name] = column._data

        return Table(dataframe)

    def to_json(self, path_to_file: str) -> None:
        """
        Write the data from the table into a json file.
        If the file and/or the directories do not exist they will be created. If the file does already exist it will be overwritten.

        Parameters
        ----------
        path_to_file : The path as String to the output file.
        """
        Path(os.path.dirname(path_to_file)).mkdir(parents=True, exist_ok=True)
        data_to_json = self._data.copy()
        data_to_json.columns = self.schema.get_column_names()
        data_to_json.to_json(path_to_file)

    def to_csv(self, path_to_file: str) -> None:
        """
        Write the data from the table into a csv file.
        If the file and/or the directories do not exist they will be created. If the file does already exist it will be overwritten.

        Parameters
        ----------
        path_to_file : The path as String to the output file.
        """
        Path(os.path.dirname(path_to_file)).mkdir(parents=True, exist_ok=True)
        data_to_csv = self._data.copy()
        data_to_csv.columns = self.schema.get_column_names()
        data_to_csv.to_csv(path_to_file, index=False)

    def rename_column(self, old_name: str, new_name: str) -> Table:
        """
        Rename a single column by providing the previous name and the future name of it.

        Parameters
        ----------
        old_name : str
            Old name of the target column
        new_name : str
            New name of the target column

        Returns
        -------
        table : Table
            The Table with the renamed column

        Raises
        ------
        ColumnNameError
            If the specified old target column name doesn't exist
        DuplicateColumnNameError
            If the specified new target column name already exists
        """
        if old_name not in self.schema.get_column_names():
            raise UnknownColumnNameError([old_name])
        if old_name == new_name:
            return self
        if new_name in self.schema.get_column_names():
            raise DuplicateColumnNameError(new_name)

        new_df = self._data.copy()
        new_df.columns = self.schema.get_column_names()
        return Table(new_df.rename(columns={old_name: new_name}))

    def get_column(self, column_name: str) -> Column:
        """
        Returns a new instance of column with the data of the described column of the table.

        Parameters
        ----------
        column_name : str
            The name of the column you want to get in return

        Returns
        -------
        column : Column
            A new instance of Column by the given name

        Raises
        ------
        UnknownColumnNameError
            If the specified target column name doesn't exist
        """
        if self.schema.has_column(column_name):
<<<<<<< HEAD
            output_col = Column(
=======
            output_column = Column(
>>>>>>> 672d29c8
                self._data.iloc[
                    :, [self.schema._get_column_index_by_name(column_name)]
                ].squeeze(),
                column_name,
            )
<<<<<<< HEAD
            output_col._type = self.schema.get_type_of_column(column_name)
            return output_col
=======
            output_column._type = self.schema.get_type_of_column(column_name)
            return output_column
>>>>>>> 672d29c8

        raise UnknownColumnNameError([column_name])

    def drop_columns(self, column_names: list[str]) -> Table:
        """
        Returns a table without the given columns

        Parameters
        ----------
        column_names : list[str]
            A List containing all columns to be dropped

        Returns
        -------
        table : Table
            A Table without the given columns

        Raises
        ------
        ColumnNameError
            If any of the given columns does not exist
        """
        invalid_columns = []
        column_indices = []
        for name in column_names:
            if not self.schema.has_column(name):
                invalid_columns.append(name)
            else:
                column_indices.append(self.schema._get_column_index_by_name(name))
        if len(invalid_columns) != 0:
            raise UnknownColumnNameError(invalid_columns)
        transformed_data = self._data.drop(labels=column_indices, axis="columns")
        transformed_data.columns = list(
            name for name in self.schema.get_column_names() if name not in column_names
        )
        return Table(transformed_data)

    def keep_columns(self, column_names: list[str]) -> Table:
        """
        Returns a table with exactly the given columns

        Parameters
        ----------
        column_names : list[str]
            A List containing only the columns to be kept

        Returns
        -------
        table : Table
            A Table containing only the given columns

        Raises
        ------
        ColumnNameError
            If any of the given columns does not exist
        """
        invalid_columns = []
        column_indices = []
        for name in column_names:
            if not self.schema.has_column(name):
                invalid_columns.append(name)
            else:
                column_indices.append(self.schema._get_column_index_by_name(name))
        if len(invalid_columns) != 0:
            raise UnknownColumnNameError(invalid_columns)
        transformed_data = self._data[column_indices]
        transformed_data.columns = list(
            name for name in self.schema.get_column_names() if name in column_names
        )
        return Table(transformed_data)

    def to_rows(self) -> list[Row]:
        """
        Returns a list of Rows from the current table.

        Returns
        -------
        rows : list[Row]
            List of Row objects
        """
        return [
            Row(series_row, self.schema) for (_, series_row) in self._data.iterrows()
        ]

    def filter_rows(self, query: Callable[[Row], bool]) -> Table:
        """
        Returns a table with rows filtered by applied lambda function

        Parameters
        ----------
        query : lambda function
            A lambda function that is applied to all rows

        Returns
        -------
        table : Table
            A Table containing only the rows filtered by the query lambda function
        """

        rows: list[Row] = [row for row in self.to_rows() if query(row)]
        result_table: Table = self.from_rows(rows)
        return result_table

    def count_rows(self) -> int:
        """
        Returns the number of rows in the table

        Returns
        -------
        count : int
            Number of rows
        """
        return self._data.shape[0]

    def count_columns(self) -> int:
        """
        Returns the number of columns in the table

        Returns
        -------
        count : int
            Number of columns
        """
        return self._data.shape[1]

    def to_columns(self) -> list[Column]:
        """
        Returns a list of Columns from the current table.

        Returns
        -------
        columns : list[Columns]
            List of Columns objects
        """
        return [self.get_column(name) for name in self.schema.get_column_names()]

    def drop_duplicate_rows(self) -> Table:
        """
        Returns a copy of the Table with every duplicate row removed.

        Returns
        -------
        result: Table
            The table with the duplicate rows removed

        """
        df = self._data.drop_duplicates(ignore_index=True)
        df.columns = self.schema.get_column_names()
        return Table(df)

    def replace_column(self, old_column_name: str, new_column: Column) -> Table:
        """
        Returns a copy of the Table with the specified old column replaced by a new column. Keeps the order of columns.

        Parameters
        ----------
        old_column_name: str
            Name of the old column, to be replaced

        new_column: Column
            New column, to replace the old column

        Returns
        -------
        result: Table
            Table where the old column is replaced by the new column

        Raises
        ------
        UnknownColumnNameError
            If the old column does not exist

        DuplicateColumnNameError
            If the new column already exists and the existing column is not affected by the replacement

        ColumnSizeError
            If the size of the column does not match the amount of rows
        """
        if old_column_name not in self.schema.get_column_names():
            raise UnknownColumnNameError([old_column_name])

        if (
            new_column.name in self.schema.get_column_names()
            and new_column.name != old_column_name
        ):
            raise DuplicateColumnNameError(new_column.name)

        if self.count_rows() != new_column._data.size:
            raise ColumnSizeError(str(self.count_rows()), str(new_column._data.size))

        if old_column_name != new_column.name:
            renamed_table = self.rename_column(old_column_name, new_column.name)
            result = renamed_table._data
            result.columns = renamed_table.schema.get_column_names()
        else:
            result = self._data.copy()
            result.columns = self.schema.get_column_names()

        result[new_column.name] = new_column._data
        return Table(result)

    def add_column(self, column: Column) -> Table:
        """
        Returns the original table with the provided column attached at the end.

        Returns
        -------
        result: Table
            The table with the column attached

        Raises
        ------
        DuplicateColumnNameError
            If the new column already exists

        ColumnSizeError
            If the size of the column does not match the amount of rows

        """
        if self.schema.has_column(column.name):
            raise DuplicateColumnNameError(column.name)

        if column._data.size != self.count_rows():
            raise ColumnSizeError(str(self.count_rows()), str(column._data.size))

        result = self._data.copy()
        result.columns = self.schema.get_column_names()
        result[column.name] = column._data
        return Table(result)

    def add_columns(self, columns: Union[list[Column], Table]) -> Table:
        """
        Add multiple columns to a table

        Parameters
        ----------
        columns: list[Column] or Table
            the columns you want to add

        Returns
        -------
        result: Table
            A new table which combines the original table and the given columns
        """
        if isinstance(columns, Table):
            columns = columns.to_columns()
        result = self._data.copy()
        result.columns = self.schema.get_column_names()
        for column in columns:
            if column.name in result.columns:
                raise DuplicateColumnNameError(column.name)

            if column._data.size != self.count_rows():
                raise ColumnSizeError(str(self.count_rows()), str(column._data.size))

            result[column.name] = column._data
        return Table(result)

    def add_row(self, row: Row) -> Table:
        """
        Add a row to an existing table

        Parameters
        ----------
        row: Row
            the row you want to add

        Returns
        -------
        table: Table
            a new table with the added row at the end

        """
        if self.schema != row.schema:
            raise SchemaMismatchError()
        new_df = pd.concat([self._data, row._data.to_frame().T]).infer_objects()
        new_df.columns = self.schema.get_column_names()
        return Table(new_df)

    def add_rows(self, rows: Union[list[Row], Table]) -> Table:
        """
        Add multiple rows to a table

        Parameters
        ----------
        rows: list[Row] or Table
            the rows you want to add

        Returns
        -------
        result: Table
            A new table which combines the original table and the given rows
        """
        if isinstance(rows, Table):
            rows = rows.to_rows()
        result = self._data
        for row in rows:
            if self.schema != row.schema:
                raise SchemaMismatchError()
        result = pd.concat(
            [result, *[row._data.to_frame().T for row in rows]]
        ).infer_objects()
        result.columns = self.schema.get_column_names()
        return Table(result)

    def has_column(self, column_name: str) -> bool:
        """
        Alias for self.schema.hasColumn(column_name: str) -> bool.
        Returns if the table contains a given column.

        Parameters
        ----------
        column_name : str
            The name of the column

        Returns
        -------
        contains: bool
            If it contains the column
        """
        return self.schema.has_column(column_name)

    def list_columns_with_missing_values(self) -> list[Column]:
        """
        Returns a list of all the columns, that have at least one missing value or an empty list, if there are none.

        Returns
        -------
        columns_with_missing_values: list[Column]
            The list of columns with missing values
        """
        columns = self.to_columns()
        columns_with_missing_values = []
        for column in columns:
            if column.has_missing_values():
                columns_with_missing_values.append(column)
        return columns_with_missing_values

    def list_columns_with_non_numerical_values(self) -> list[Column]:
        """
        Get a list of Columns only containing non-numerical values

        Returns
        -------
        cols: list[Column]
            the list with only non-numerical Columns
        """
        cols = []
        for column_name, data_type in self.schema._schema.items():
            if not data_type.is_numeric():
                cols.append(self.get_column(column_name))
        return cols

    def list_columns_with_numerical_values(self) -> list[Column]:
        """
        Get a list of columns only containing numerical values

        Returns
        -------
        cols: list[Column]
            the list with only numerical columns
        """
        cols = []
        for column_name, data_type in self.schema._schema.items():
            if data_type.is_numeric():
                cols.append(self.get_column(column_name))
        return cols

    def get_column_names(self) -> list[str]:
        """
        Alias for self.schema.get_column_names() -> list[str].
        Returns a list of all column names saved in this schema

        Returns
        -------
        column_names: list[str]
            the column names
        """
        return self.schema.get_column_names()

    def get_type_of_column(self, column_name: str) -> ColumnType:
        """
        Alias for self.schema.get_type_of_column(column_name: str) -> ColumnType.
        Returns the type of the given column.

        Parameters
        ----------
        column_name : str
            The name of the column you want the type of

        Returns
        -------
        type: ColumnType
            The type of the column

        Raises
        ------
        ColumnNameError
            If the specified target column name doesn't exist
        """
        return self.schema.get_type_of_column(column_name)

    def sort_columns(
        self,
        query: Callable[[Column, Column], int] = lambda col1, col2: (
            col1.name > col2.name
        )
        - (col1.name < col2.name),
    ) -> Table:
        """
        Sort a table with the given lambda function.
        If no function is given the columns will be sorted alphabetically.
        This function uses the default python sort algorithm.
        The query should return:
            0, if both columns are equal
            < 0, if the first column should be ordered after the second column
            > 0, if the first column should be ordered before the second column

        Parameters
        ----------
        query: a lambda function
            a lambda function that is used to sort the columns

        Returns
        -------
        new_table: Table
            a new table with the sorted columns
        """
        columns = self.to_columns()
        columns.sort(key=functools.cmp_to_key(query))
        return Table.from_columns(columns)

    def remove_outliers(self) -> Table:
        """
        Removes all rows from the table that contain at least one outlier defined as having a value that has a distance of
        more than 3 standard deviations from the column average.

        Returns
        -------
        new_table: Table
            a new table where the outliers have been removed
        """
        result = self._data.copy(deep=True)

        table_without_nonnumericals = Table.from_columns(
            self.list_columns_with_numerical_values()
        )

        result = result[
            (np.absolute(stats.zscore(table_without_nonnumericals._data)) < 3).all(
                axis=1
            )
        ]

        return Table(result, self.schema)

    def __eq__(self, other: typing.Any) -> bool:
        if not isinstance(other, Table):
            return NotImplemented
        if self is other:
            return True
        table1 = self.sort_columns()
        table2 = other.sort_columns()
        return table1._data.equals(table2._data) and table1.schema == table2.schema

    def __hash__(self) -> int:
        return hash(self._data)

    def transform_column(
        self, name: str, transformer: Callable[[Row], typing.Any]
    ) -> Table:
        """
        Transform provided column by calling provided transformer

        Returns
        -------
        result: Table
            The table with the transformed column

        Raises
        ------
        UnknownColumnNameError
            If the old column does not exist

        """
        if self.has_column(name):
            items: list = [transformer(item) for item in self.to_rows()]
            result: Column = Column(pd.Series(items), name)
            return self.replace_column(name, result)
        raise UnknownColumnNameError([name])

    def summary(self) -> Table:
        """
        Returns a Table with a number of statistical key values for a table

        Returns
        -------
        result: Table
            Table with statistics
        """

        columns = self.to_columns()
        result = pd.DataFrame()
        statistics = {}

        for column in columns:
            statistics = {
                "max": column.statistics.max,
                "min": column.statistics.min,
                "mean": column.statistics.mean,
                "mode": column.statistics.mode,
                "median": column.statistics.median,
                "sum": column.statistics.sum,
                "variance": column.statistics.variance,
                "standard deviation": column.statistics.standard_deviation,
                "idness": column.statistics.idness,
                "stability": column.statistics.stability,
                "row count": column.count,
            }
            values = []

            for function in statistics.values():
                try:
                    values.append(function())
                except NonNumericColumnError:
                    values.append("-")

            result = pd.concat([result, pd.DataFrame(values)], axis=1)

        result = pd.concat([pd.DataFrame(list(statistics.keys())), result], axis=1)
        result.columns = [""] + self.get_column_names()

        return Table(result)

    def __repr__(self) -> str:
        tmp = self._data.copy(deep=True)
        tmp.columns = self.get_column_names()
        return tmp.__repr__()

    def __str__(self) -> str:
        tmp = self._data.copy(deep=True)
        tmp.columns = self.get_column_names()
        return tmp.__str__()

    def _ipython_display_(self) -> DisplayHandle:
        """
        Returns a pretty display object for the Table to be used in Jupyter Notebooks

        Returns
        -------
        output: DisplayHandle
            Output object
        """
        tmp = self._data.copy(deep=True)
        tmp.columns = self.get_column_names()

        with pd.option_context(
            "display.max_rows", tmp.shape[0], "display.max_columns", tmp.shape[1]
        ):
            return display(tmp)

    def slice(
        self,
        start: typing.Optional[int] = None,
        end: typing.Optional[int] = None,
        step: int = 1,
    ) -> Table:
        """
        slices the Table into a new Table

        Parameters
        ----------
        start : int
            first index of the range to be copied into a new table, None by default
        end : int
            last index of the range to be copied into a new table, None by default
        step : int
            the step size to be iterated through the table, 1 by default

        Returns
        -------
        result : Table
            the sliced Table

        Raises
        -------
        ValueError
            raises a ValueError if the index is out of bounds
        """

        if start is None:
            start = 0

        if end is None:
            end = self.count_rows()

        if (
            start < 0
            or end < 0
            or start >= self.count_rows()
            or end > self.count_rows()
            or end < start
        ):
            raise ValueError("the given index is out of bounds")

        new_df = self._data.iloc[start:end:step]
        new_df.columns = self.schema.get_column_names()
        return Table(new_df)

    def split(self, percentage_in_first: float) -> typing.Tuple[Table, Table]:
        """
        splits the Table into two new Tables

        Parameters
        -------
        percentage_in_first : float
            the size of the first returned table in percentage to the given Table

        Returns
        -------
        result: (Table, Table)
            tuple of the splitted Tables


        """
        if percentage_in_first <= 0 or percentage_in_first >= 1:
            raise ValueError("the given percentage is not in range")
        return (
            self.slice(0, round(percentage_in_first * self.count_rows())),
            self.slice(round(percentage_in_first * self.count_rows())),
        )

    def shuffle(self) -> Table:
        """
        shuffles the table randomly
        Returns
        -------
        result : Table
            the shuffled Table

        """
        new_df = self._data.sample(frac=1.0)
        new_df.columns = self.schema.get_column_names()
        return Table(new_df)<|MERGE_RESOLUTION|>--- conflicted
+++ resolved
@@ -286,23 +286,14 @@
             If the specified target column name doesn't exist
         """
         if self.schema.has_column(column_name):
-<<<<<<< HEAD
-            output_col = Column(
-=======
             output_column = Column(
->>>>>>> 672d29c8
                 self._data.iloc[
                     :, [self.schema._get_column_index_by_name(column_name)]
                 ].squeeze(),
                 column_name,
             )
-<<<<<<< HEAD
-            output_col._type = self.schema.get_type_of_column(column_name)
-            return output_col
-=======
             output_column._type = self.schema.get_type_of_column(column_name)
             return output_column
->>>>>>> 672d29c8
 
         raise UnknownColumnNameError([column_name])
 
