from __future__ import annotations

import pandas as pd
from safe_ds.exceptions import ColumnNameDuplicateError, ColumnNameError

from ._column import Column
from ..exceptions import ColumnNameError, ColumnNameDuplicateError

<<<<<<< HEAD

class Table:
    def __init__(self, data: pd.DataFrame):
        self.data = data

    @staticmethod
    def from_json(path):
        try:
            return Table(pd.read_json(path))
        except FileNotFoundError:
            raise FileNotFoundError(f"File \"{path}\" does not exist")

    @staticmethod
    def from_csv(path):
        try:
            return Table(pd.read_csv(path))
        except FileNotFoundError:
            raise FileNotFoundError(f"File \"{path}\" does not exist")

    def rename_column(self, oldName: str, newName: str) -> pd.DataFrame:
        cols = self.data.columns
        if oldName not in cols:
            raise ColumnNameError(oldName)
        if newName in cols:
            raise ColumnNameDuplicateError(newName)

        return self.data.rename(columns={oldName: newName})

    def get_column_by_name(self, column_name: str):
        """
        Returns a new instance of Column with the data of the described column of the Table.
        :param column_name: the name of the column
        :return: a new instance of Column
        """
        if column_name in self.data.columns:
            return Column(self.data[column_name].copy(deep=True))
        raise ColumnNameError(column_name)
=======
class Table:
    def __init__(self, data: pd.DataFrame):
        self._data: pd.DataFrame = data

    @staticmethod
    def from_json(path: str) -> Table:
        """Reads data from a JSON file into a Table

        Parameters
        ----------
        path : str
            Path to the file as String

        Returns
        -------
        table : Table
            The Table read from the file

        Raises
        ------
        FileNotFoundError
            If the specified file does not exist
        ValueError
            If the file could not be read
        """

        try:
            return Table(pd.read_json(path))
        except FileNotFoundError as exception:
            raise FileNotFoundError(f'File "{path}" does not exist') from exception
        except Exception as exception:
            raise ValueError(
                f'Could not read file from "{path}" as JSON'
            ) from exception

    @staticmethod
    def from_csv(path: str) -> Table:
        """Reads data from a CSV file into a Table.

        Parameters
        ----------
        path : str
            Path to the file as String

        Returns
        -------
        table : Table
            The Table read from the file

        Raises
        ------
        FileNotFoundError
            If the specified file does not exist
        ValueError
            If the file could not be read
        """

        try:
            return Table(pd.read_csv(path))
        except FileNotFoundError as exception:
            raise FileNotFoundError(f'File "{path}" does not exist') from exception
        except Exception as exception:
            raise ValueError(f'Could not read file from "{path}" as CSV') from exception

    def rename_column(self, old_name: str, new_name: str) -> Table:
        """Rename a single column by providing the previous name and the future name of it.

        Parameters
        ----------
        old_name : str
            Old name of the target column
        new_name : str
            New name of the target column

        Returns
        -------
        table : Table
            The Table with the renamed column

        Raises
        ------
        ColumnNameError
            If the specified old target column name doesn't exist
        ColumnNameDuplicateError
            If the specified new target column name already exists
        """
        columns: list[str] = self._data.columns

        if old_name not in columns:
            raise ColumnNameError(old_name)
        if old_name == new_name:
            return self
        if new_name in columns:
            raise ColumnNameDuplicateError(new_name)

        return Table(self._data.rename(columns={old_name: new_name}))
>>>>>>> 075e7c1d
<|MERGE_RESOLUTION|>--- conflicted
+++ resolved
@@ -6,45 +6,7 @@
 from ._column import Column
 from ..exceptions import ColumnNameError, ColumnNameDuplicateError
 
-<<<<<<< HEAD
 
-class Table:
-    def __init__(self, data: pd.DataFrame):
-        self.data = data
-
-    @staticmethod
-    def from_json(path):
-        try:
-            return Table(pd.read_json(path))
-        except FileNotFoundError:
-            raise FileNotFoundError(f"File \"{path}\" does not exist")
-
-    @staticmethod
-    def from_csv(path):
-        try:
-            return Table(pd.read_csv(path))
-        except FileNotFoundError:
-            raise FileNotFoundError(f"File \"{path}\" does not exist")
-
-    def rename_column(self, oldName: str, newName: str) -> pd.DataFrame:
-        cols = self.data.columns
-        if oldName not in cols:
-            raise ColumnNameError(oldName)
-        if newName in cols:
-            raise ColumnNameDuplicateError(newName)
-
-        return self.data.rename(columns={oldName: newName})
-
-    def get_column_by_name(self, column_name: str):
-        """
-        Returns a new instance of Column with the data of the described column of the Table.
-        :param column_name: the name of the column
-        :return: a new instance of Column
-        """
-        if column_name in self.data.columns:
-            return Column(self.data[column_name].copy(deep=True))
-        raise ColumnNameError(column_name)
-=======
 class Table:
     def __init__(self, data: pd.DataFrame):
         self._data: pd.DataFrame = data
@@ -141,4 +103,13 @@
             raise ColumnNameDuplicateError(new_name)
 
         return Table(self._data.rename(columns={old_name: new_name}))
->>>>>>> 075e7c1d
+
+    def get_column_by_name(self, column_name: str):
+        """
+        Returns a new instance of Column with the data of the described column of the Table.
+        :param column_name: the name of the column
+        :return: a new instance of Column
+        """
+        if column_name in self.data.columns:
+            return Column(self.data[column_name].copy(deep=True))
+        raise ColumnNameError(column_name)