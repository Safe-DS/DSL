from __future__ import annotations

import os.path
from pathlib import Path

import pandas as pd
<<<<<<< HEAD

from safe_ds.data import Row
=======
from safe_ds.data import Column, Row
>>>>>>> 3b13b641
from safe_ds.exceptions import ColumnNameDuplicateError, ColumnNameError


class Table:
    def __init__(self, data: pd.DataFrame):
        self._data: pd.DataFrame = data

    def get_row_by_index(self, index: int) -> Row:
        """
        returns the row of the Table for a given Index
        Parameters
        ----------
        index : int

        Returns
        -------
        a Row of the Table
        Raises
        ------
        KeyError
            if the index doesn't exist
        """
        if len(self._data.index) - 1 < index or index < 0:
            raise KeyError
        return Row(self._data.iloc[[index]].squeeze())

    @staticmethod
    def from_json(path: str) -> Table:
        """
        Reads data from a JSON file into a Table

        Parameters
        ----------
        path : str
            Path to the file as String

        Returns
        -------
        table : Table
            The Table read from the file

        Raises
        ------
        FileNotFoundError
            If the specified file does not exist
        ValueError
            If the file could not be read
        """

        try:
            return Table(pd.read_json(path))
        except FileNotFoundError as exception:
            raise FileNotFoundError(f'File "{path}" does not exist') from exception
        except Exception as exception:
            raise ValueError(
                f'Could not read file from "{path}" as JSON'
            ) from exception

    @staticmethod
    def from_csv(path: str) -> Table:
        """
        Reads data from a CSV file into a Table.

        Parameters
        ----------
        path : str
            Path to the file as String

        Returns
        -------
        table : Table
            The Table read from the file

        Raises
        ------
        FileNotFoundError
            If the specified file does not exist
        ValueError
            If the file could not be read
        """

        try:
            return Table(pd.read_csv(path))
        except FileNotFoundError as exception:
            raise FileNotFoundError(f'File "{path}" does not exist') from exception
        except Exception as exception:
            raise ValueError(f'Could not read file from "{path}" as CSV') from exception

    def to_json(self, path_to_file: str):
        """
        Write the data from the table into a json file.
        If the file and/or the directories do not exist they will be created. If the file does already exist it will be overwritten.

        Parameters
        ----------
        path_to_file : The path as String to the output file.
        """
        Path(os.path.dirname(path_to_file)).mkdir(parents=True, exist_ok=True)
        self._data.to_json(path_to_file)

    def to_csv(self, path_to_file: str):
        """
        Write the data from the table into a csv file.
        If the file and/or the directories do not exist they will be created. If the file does already exist it will be overwritten.

        Parameters
        ----------
        path_to_file : The path as String to the output file.
        """
        Path(os.path.dirname(path_to_file)).mkdir(parents=True, exist_ok=True)
        self._data.to_csv(path_to_file, index=False)

    def rename_column(self, old_name: str, new_name: str) -> Table:
        """Rename a single column by providing the previous name and the future name of it.

        Parameters
        ----------
        old_name : str
            Old name of the target column
        new_name : str
            New name of the target column

        Returns
        -------
        table : Table
            The Table with the renamed column

        Raises
        ------
        ColumnNameError
            If the specified old target column name doesn't exist
        ColumnNameDuplicateError
            If the specified new target column name already exists
        """
        columns: list[str] = self._data.columns

        if old_name not in columns:
            raise ColumnNameError(old_name)
        if old_name == new_name:
            return self
        if new_name in columns:
            raise ColumnNameDuplicateError(new_name)

        return Table(self._data.rename(columns={old_name: new_name}))

    def get_column_by_name(self, column_name: str):
        """
        Returns a new instance of Column with the data of the described column of the Table.

        Parameters
        ----------
        column_name : str
            The name of the column you want to get in return

        Returns
        -------
        column : Column
            A new instance of Column by the given name

        Raises
        ------
        ColumnNameError
            If the specified target column name doesn't exist
        """
        if column_name in self._data.columns:
            return Column(self._data[column_name].copy(deep=True))
        raise ColumnNameError(column_name)<|MERGE_RESOLUTION|>--- conflicted
+++ resolved
@@ -4,12 +4,8 @@
 from pathlib import Path
 
 import pandas as pd
-<<<<<<< HEAD
 
-from safe_ds.data import Row
-=======
 from safe_ds.data import Column, Row
->>>>>>> 3b13b641
 from safe_ds.exceptions import ColumnNameDuplicateError, ColumnNameError
 
 
