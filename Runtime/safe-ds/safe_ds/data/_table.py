from __future__ import annotations

import os.path
import typing
from pathlib import Path
from typing import Callable

import pandas as pd
from pandas import DataFrame, Series
from safe_ds.exceptions import (
    ColumnLengthMismatchError,
<<<<<<< HEAD
    ColumnSizeError,
    DuplicateColumnNameError,
    UnknownColumnNameError,
=======
    ColumnNameDuplicateError,
    ColumnNameError,
    ColumnSizeError,
>>>>>>> 5f835638
    IndexOutOfBoundsError,
    SchemaMismatchError,
)

from ._column import Column
from ._row import Row
from ._table_schema import TableSchema


# noinspection PyProtectedMember
class Table:
    def __init__(self, data: pd.DataFrame):
        self._data: pd.DataFrame = data
        self.schema: TableSchema = TableSchema._from_dataframe(self._data)

    def get_row(self, index: int) -> Row:
        """
        returns the row of the Table for a given Index
        Parameters
        ----------
        index : int

        Returns
        -------
        a Row of the Table
        Raises
        ------
        IndexOutOfBoundsError
            if the index doesn't exist
        """
        if len(self._data.index) - 1 < index or index < 0:
            raise IndexOutOfBoundsError(index)
        return Row(self._data.iloc[[index]].squeeze(), self.schema)

    @staticmethod
    def from_json(path: str) -> Table:
        """
        Reads data from a JSON file into a Table

        Parameters
        ----------
        path : str
            Path to the file as String

        Returns
        -------
        table : Table
            The Table read from the file

        Raises
        ------
        FileNotFoundError
            If the specified file does not exist
        ValueError
            If the file could not be read
        """

        try:
            return Table(pd.read_json(path))
        except FileNotFoundError as exception:
            raise FileNotFoundError(f'File "{path}" does not exist') from exception
        except Exception as exception:
            raise ValueError(
                f'Could not read file from "{path}" as JSON'
            ) from exception

    @staticmethod
    def from_csv(path: str) -> Table:
        """
        Reads data from a CSV file into a Table.

        Parameters
        ----------
        path : str
            Path to the file as String

        Returns
        -------
        table : Table
            The Table read from the file

        Raises
        ------
        FileNotFoundError
            If the specified file does not exist
        ValueError
            If the file could not be read
        """

        try:
            return Table(pd.read_csv(path))
        except FileNotFoundError as exception:
            raise FileNotFoundError(f'File "{path}" does not exist') from exception
        except Exception as exception:
            raise ValueError(f'Could not read file from "{path}" as CSV') from exception

    @staticmethod
    def from_rows(rows: list[Row]) -> Table:
        """
        Returns a table combined from a list of given rows.

        Parameters
        ----------
        rows : list[Row]
            Rows to be combined. Should have a matching schema.

        Returns
        -------
        table : Table
            The generated table.

        Raises
        ------
        SchemaMismatchError
            If one of the schemas of the rows does not match.
        """
        schema_compare: TableSchema = rows[0].schema
        row_array: list[Series] = []

        for row in rows:
            if schema_compare != row.schema:
                raise SchemaMismatchError()
            row_array.append(row._data)

        dataframe: DataFrame = pd.DataFrame(row_array)
        return Table(dataframe)

    @staticmethod
    def from_columns(columns: list[Column]) -> Table:
        """
        Returns a table combined from a list of given columns.

        Parameters
        ----------
        columns : list[Column]
            Columns to be combined. Each column should be the same size.

        Returns
        -------
        table : Table
            The generated table.

        Raises
        ------
        ColumnLengthMismatchError
            If at least one of the columns has a different length than at least one other column
        """
        dataframe: DataFrame = pd.DataFrame()

        for column in columns:
            if column._data.size != columns[0]._data.size:
                raise ColumnLengthMismatchError(
                    "\n".join(
                        [f"{column.name}: {column._data.size}" for column in columns]
                    )
                )
            dataframe[column.name] = column._data

        return Table(dataframe)

    def to_json(self, path_to_file: str) -> None:
        """
        Write the data from the table into a json file.
        If the file and/or the directories do not exist they will be created. If the file does already exist it will be overwritten.

        Parameters
        ----------
        path_to_file : The path as String to the output file.
        """
        Path(os.path.dirname(path_to_file)).mkdir(parents=True, exist_ok=True)
        self._data.to_json(path_to_file)

    def to_csv(self, path_to_file: str) -> None:
        """
        Write the data from the table into a csv file.
        If the file and/or the directories do not exist they will be created. If the file does already exist it will be overwritten.

        Parameters
        ----------
        path_to_file : The path as String to the output file.
        """
        Path(os.path.dirname(path_to_file)).mkdir(parents=True, exist_ok=True)
        self._data.to_csv(path_to_file, index=False)

    def rename_column(self, old_name: str, new_name: str) -> Table:
        """Rename a single column by providing the previous name and the future name of it.

        Parameters
        ----------
        old_name : str
            Old name of the target column
        new_name : str
            New name of the target column

        Returns
        -------
        table : Table
            The Table with the renamed column

        Raises
        ------
        ColumnNameError
            If the specified old target column name doesn't exist
        ColumnNameDuplicateError
            If the specified new target column name already exists
        """
        columns: list[str] = self._data.columns

        if old_name not in columns:
            raise UnknownColumnNameError([old_name])
        if old_name == new_name:
            return self
        if new_name in columns:
            raise DuplicateColumnNameError(new_name)

        return Table(self._data.rename(columns={old_name: new_name}))

    def get_column(self, column_name: str) -> Column:
        """Returns a new instance of Column with the data of the described column of the Table.

        Parameters
        ----------
        column_name : str
            The name of the column you want to get in return

        Returns
        -------
        column : Column
            A new instance of Column by the given name

        Raises
        ------
        ColumnNameError
            If the specified target column name doesn't exist
        """
        if column_name in self._data.columns:
            return Column(self._data[column_name].copy(deep=True), column_name)

        raise UnknownColumnNameError([column_name])

    def drop_columns(self, column_names: list[str]) -> Table:
        """Returns a Table without the given columns

        Parameters
        ----------
        column_names : list[str]
            A List containing all columns to be dropped

        Returns
        -------
        table : Table
            A Table without the given columns

        Raises
        ------
        ColumnNameError
            If any of the given columns does not exist
        """
        invalid_columns = []
        for name in column_names:
            if name not in self._data.columns:
                invalid_columns.append(name)
        if len(invalid_columns) != 0:
            raise UnknownColumnNameError(invalid_columns)
        transformed_data = self._data.drop(labels=column_names, axis="columns")
        return Table(transformed_data)

    def keep_columns(self, column_names: list[str]) -> Table:
        """Returns a Table with exactly the given columns

        Parameters
        ----------
        column_names : list[str]
            A List containing only the columns to be kept

        Returns
        -------
        table : Table
            A Table containing only the given columns

        Raises
        ------
        ColumnNameError
            If any of the given columns does not exist
        """
        invalid_columns = []
        for name in column_names:
            if name not in self._data.columns:
                invalid_columns.append(name)
        if len(invalid_columns) != 0:
            raise UnknownColumnNameError(invalid_columns)
        transformed_data = self._data[column_names]
        return Table(transformed_data)

    def to_rows(self) -> list[Row]:
        """
        Returns a list of Rows from the current table.

        Returns
        -------
        rows : list[Row]
            List of Row objects
        """
        return [
            Row(series_row, self.schema) for (_, series_row) in self._data.iterrows()
        ]

    def filter_rows(self, query: Callable[[Row], bool]) -> Table:
        """Returns a Table with rows filtered by applied lambda function

        Parameters
        ----------
        query : lambda function
            A lambda function that is applied to all rows

        Returns
        -------
        table : Table
            A Table containing only the rows filtered by the query lambda function

        Raises
        ------
        TypeError
           If the entered query is not a lambda function
        """

        rows: list[Row] = [row for row in self.to_rows() if query(row)]
        result_table: Table = self.from_rows(rows)
        return Table(result_table._data.reset_index(drop=True))

    def count_rows(self) -> int:
        """
        Returns the number of rows in the table

        Returns
        -------
        count : int
            Number of rows
        """
        return self._data.shape[0]

    def to_columns(self) -> list[Column]:
        """
        Returns a list of Columns from the current table.

        Returns
        -------
        columns : list[Columns]
            List of Columns objects
        """
        return [self.get_column(name) for name in self._data.columns]

    def drop_duplicate_rows(self) -> Table:
        """
        Returns a copy of the Table with every duplicate row removed.

        Returns
        -------
        result: Table
            The table with the duplicate rows removed

        """
        return Table(self._data.drop_duplicates(ignore_index=True))

<<<<<<< HEAD
    def replace_column(self, old_column_name: str, new_column: Column) -> Table:
        columns = self._data.columns

        if old_column_name not in columns:
            raise UnknownColumnNameError([old_column_name])

        if new_column.name in columns and new_column.name != old_column_name:
            raise DuplicateColumnNameError(new_column.name)

        if self.count_rows() != new_column._data.size:
            raise ColumnSizeError(str(self.count_rows()), str(new_column._data.size))

        if old_column_name != new_column.name:
            result = self.rename_column(old_column_name, new_column.name)._data
        else:
            result = self._data.copy()

        result[new_column.name] = new_column._data
=======
    def add_column(self, column: Column) -> Table:
        """
        Returns the original table with the provided column attached at the end.

        Returns
        -------
        result: Table
            The table with the column attached

        """
        if column.name in self._data.columns:
            raise ColumnNameDuplicateError(column.name)

        if column._data.size != self.count_rows():
            raise ColumnSizeError(str(self.count_rows()), str(column._data.size))

        result = self._data.copy()
        result[column.name] = column._data
>>>>>>> 5f835638
        return Table(result)

    def __eq__(self, other: typing.Any) -> bool:
        if not isinstance(other, Table):
            return NotImplemented
        if self is other:
            return True
        return self._data.equals(other._data)

    def __hash__(self) -> int:
        return hash(self._data)<|MERGE_RESOLUTION|>--- conflicted
+++ resolved
@@ -9,15 +9,9 @@
 from pandas import DataFrame, Series
 from safe_ds.exceptions import (
     ColumnLengthMismatchError,
-<<<<<<< HEAD
     ColumnSizeError,
     DuplicateColumnNameError,
     UnknownColumnNameError,
-=======
-    ColumnNameDuplicateError,
-    ColumnNameError,
-    ColumnSizeError,
->>>>>>> 5f835638
     IndexOutOfBoundsError,
     SchemaMismatchError,
 )
@@ -382,7 +376,6 @@
         """
         return Table(self._data.drop_duplicates(ignore_index=True))
 
-<<<<<<< HEAD
     def replace_column(self, old_column_name: str, new_column: Column) -> Table:
         columns = self._data.columns
 
@@ -401,7 +394,8 @@
             result = self._data.copy()
 
         result[new_column.name] = new_column._data
-=======
+        return Table(result)
+
     def add_column(self, column: Column) -> Table:
         """
         Returns the original table with the provided column attached at the end.
@@ -420,7 +414,6 @@
 
         result = self._data.copy()
         result[column.name] = column._data
->>>>>>> 5f835638
         return Table(result)
 
     def __eq__(self, other: typing.Any) -> bool:
