import pandas as pd
from safe_ds.data import Table
from safe_ds.exceptions import LearningError, NotFittedError
from sklearn import exceptions
from sklearn.preprocessing import OneHotEncoder as OHE_sklearn


class OneHotEncoder:
    """
    This OneHotEncoder encodes columns in numerical columns that represent the existance for each value [0,1]
    """

    def __init__(self) -> None:
        self.encoder = OHE_sklearn()

    def fit(self, table: Table, columns: list[str]) -> None:
        """
        Fit the encoder to the data

        Parameters
        ----------
        table: Table
            the data to fit
        columns: list[str]:
            a list of columns you want to fit
        """
        try:
            table_k_columns = table.keep_columns(column_names=columns)
            df = table_k_columns._data
            df.columns = table_k_columns.schema._get_column_names()
            self.encoder.fit(df)
        except exceptions.NotFittedError as exc:
            raise LearningError("") from exc

    def transform(self, table: Table) -> Table:
        """
        Transform the data with the trained encoder

        Parameters
        ----------
        table: Table
            the data to transform

        Returns
        ----------
        table: Table
            the transformed table
        """
        try:
            table_k_columns = table.keep_columns(self.encoder.feature_names_in_)
            df_k_columns = table_k_columns._data
<<<<<<< HEAD
            df_k_columns.columns = table_k_columns.schema._get_column_names()
            df_new = pd.DataFrame(
                self.encoder.transform(
                    df_k_columns
                ).toarray()
            )
=======
            df_k_columns.columns = table_k_columns.schema._get_columns()
            df_new = pd.DataFrame(self.encoder.transform(df_k_columns).toarray())
>>>>>>> 9d13d876
            df_new.columns = self.encoder.get_feature_names_out()
            df_concat = table._data.copy()
            df_concat.columns = table.schema._get_column_names()
            data_new = pd.concat([df_concat, df_new], axis=1).drop(
                self.encoder.feature_names_in_, axis=1
            )
            return Table(data_new)
        except Exception as exc:
            raise NotFittedError from exc

    def fit_transform(self, table: Table, columns: list[str]) -> Table:
        """
        Fit and transform the data with a OneHotEncoder

        Parameters
        ----------
        table: Table
            the data you want to fit and transform
        columns: list[str]:
            a list of columns you want to transform and fit

        Returns
        ----------
        table: Table
            the transformed table
        """
        self.fit(table, columns)
        return self.transform(table)

    def inverse_transform(self, table: Table) -> Table:
        """
        Reset a transformed Table to its original state

        Parameters
        ----------
        table: Table
            the Table you want to reset

        Returns
        ----------
        table: Table
            the reset table
        """
        try:
            data = self.encoder.inverse_transform(
                table.keep_columns(self.encoder.get_feature_names_out())._data
            )
            df = pd.DataFrame(data)
            df.columns = self.encoder.feature_names_in_
            new_table = Table(df)
            for col in table.drop_columns(
                self.encoder.get_feature_names_out()
            ).to_columns():
                new_table = new_table.add_column(col)
            return new_table
        except exceptions.NotFittedError as exc:
            raise NotFittedError from exc<|MERGE_RESOLUTION|>--- conflicted
+++ resolved
@@ -49,17 +49,8 @@
         try:
             table_k_columns = table.keep_columns(self.encoder.feature_names_in_)
             df_k_columns = table_k_columns._data
-<<<<<<< HEAD
-            df_k_columns.columns = table_k_columns.schema._get_column_names()
-            df_new = pd.DataFrame(
-                self.encoder.transform(
-                    df_k_columns
-                ).toarray()
-            )
-=======
             df_k_columns.columns = table_k_columns.schema._get_columns()
             df_new = pd.DataFrame(self.encoder.transform(df_k_columns).toarray())
->>>>>>> 9d13d876
             df_new.columns = self.encoder.get_feature_names_out()
             df_concat = table._data.copy()
             df_concat.columns = table.schema._get_column_names()
