--- conflicted
+++ resolved
@@ -7,11 +7,10 @@
     OptionalColumnType,
     StringColumnType,
 )
-<<<<<<< HEAD
+
 from ._label_encoder import LabelEncoder
-=======
 from ._imputer import Imputer
->>>>>>> dab351c8
+
 from ._row import Row
 from ._supervised_dataset import SupervisedDataset
 from ._table import Table
