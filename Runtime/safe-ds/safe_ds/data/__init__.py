--- conflicted
+++ resolved
@@ -1,7 +1,3 @@
-<<<<<<< HEAD
-from _row import Row
-=======
 from ._column import Column
 from ._row import Row
-from ._table import Table
->>>>>>> 2416e7a6
+from ._table import Table