--- conflicted
+++ resolved
@@ -20,8 +20,7 @@
         Name of the column that resulted in a duplicate
     """
 
-<<<<<<< HEAD
-    def __init__(self, column_name):
+    def __init__(self, column_name: str):
         super().__init__(f"Column '{column_name}' already exists.")
 
 
@@ -35,8 +34,4 @@
     """
 
     def __init__(self, index):
-        super().__init__(f"There is no element at index '{index}'.")
-=======
-    def __init__(self, column_name: str):
-        super().__init__(f"Column '{column_name}' already exists.")
->>>>>>> 166684ad
+        super().__init__(f"There is no element at index '{index}'.")