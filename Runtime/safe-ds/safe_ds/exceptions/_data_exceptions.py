class ColumnNameError(Exception):
    """
    Exception raised for trying to access an invalid column name.

    Parameters
    ----------
    column_names: list[str]
        Name of the column that was tried to be accessed
    """

    def __init__(self, column_names: list[str]):
        super().__init__(f"Could not find column(s) '{', '.join(column_names)}'")


class ColumnNameDuplicateError(Exception):
    """
    Exception raised for trying to modify a table, resulting in a duplicate column name.

    Parameters
    ----------
    column_name: str
        Name of the column that resulted in a duplicate
    """

    def __init__(self, column_name: str):
        super().__init__(f"Column '{column_name}' already exists.")


class IndexOutOfBoundsError(Exception):
    """
    Exception raised for trying to access an element by an index that does not exist in the underlying data.

    Parameters
    ----------
    index: int
        Wrongly used index
    """

    def __init__(self, index):
        super().__init__(f"There is no element at index '{index}'.")


<<<<<<< HEAD
class ColumnSizeError(Exception):
    """
    Exception raised for trying to use a column of unsupported size.

    Parameters
    ----------
    expected_size: str
        The expected size of the column as an expression (e.g. 2, >0, !=0)

    actual_size: str
        The actual size of the column as an expression (e.g. 2, >0, !=0)
    """

    def __init__(self, expected_size: str, actual_size: str):
        super().__init__(f"Expected a column of size {expected_size} but got column of size {actual_size}.")
=======
class SchemaMismatchError(Exception):
    """
    Exception raised when schemas aren't equal.
    """

    def __init__(self):
        super().__init__("Failed because at least two schemas didn't match.")
>>>>>>> b9b1ab04
<|MERGE_RESOLUTION|>--- conflicted
+++ resolved
@@ -40,7 +40,6 @@
         super().__init__(f"There is no element at index '{index}'.")
 
 
-<<<<<<< HEAD
 class ColumnSizeError(Exception):
     """
     Exception raised for trying to use a column of unsupported size.
@@ -56,7 +55,8 @@
 
     def __init__(self, expected_size: str, actual_size: str):
         super().__init__(f"Expected a column of size {expected_size} but got column of size {actual_size}.")
-=======
+
+
 class SchemaMismatchError(Exception):
     """
     Exception raised when schemas aren't equal.
@@ -64,4 +64,3 @@
 
     def __init__(self):
         super().__init__("Failed because at least two schemas didn't match.")
->>>>>>> b9b1ab04
